--- conflicted
+++ resolved
@@ -3,12 +3,7 @@
 import os
 
 
-<<<<<<< HEAD
-sg = sendgrid.SendGridAPIClient(apikey='YOUR_SENDGRID_API_KEY')
-# You can also store your API key an .env variable 'SENDGRID_API_KEY'
-=======
 sg = sendgrid.SendGridAPIClient(apikey=os.environ.get('SENDGRID_API_KEY'))
->>>>>>> 339144bd
 
 ##################################################
 # Create a Custom Field #
@@ -83,37 +78,26 @@
 print(response.headers)
 
 ##################################################
+# Update a List #
+# PATCH /contactdb/lists/{list_id} #
+
+data = {
+  "name": "newlistname"
+}
+params = {'list_id': 0}
+list_id = "test_url_param"
+response = sg.client.contactdb.lists._(list_id).patch(request_body=data, query_params=params)
+print(response.status_code)
+print(response.body)
+print(response.headers)
+
+##################################################
 # Retrieve a single list #
 # GET /contactdb/lists/{list_id} #
 
-<<<<<<< HEAD
-=======
-data = {
-  "name": "newlistname"
-}
->>>>>>> 339144bd
 params = {'list_id': 0}
 list_id = "test_url_param"
 response = sg.client.contactdb.lists._(list_id).get(query_params=params)
-print(response.status_code)
-print(response.body)
-print(response.headers)
-
-##################################################
-<<<<<<< HEAD
-# Update a List #
-# PATCH /contactdb/lists/{list_id} #
-=======
-# Retrieve a single list #
-# GET /contactdb/lists/{list_id} #
->>>>>>> 339144bd
-
-data = {
-  "name": "newlistname"
-}
-params = {'list_id': 0}
-list_id = "test_url_param"
-response = sg.client.contactdb.lists._(list_id).patch(request_body=data, query_params=params)
 print(response.status_code)
 print(response.body)
 print(response.headers)
@@ -158,16 +142,10 @@
 # Add a Single Recipient to a List #
 # POST /contactdb/lists/{list_id}/recipients/{recipient_id} #
 
-<<<<<<< HEAD
-list_id = "test_url_param"
-        recipient_id = "test_url_param"
-response = sg.client.contactdb.lists._(list_id).recipients._(recipient_id).post()
-=======
 data = null
 list_id = "test_url_param"
 recipient_id = "test_url_param"
 response = sg.client.contactdb.lists._(list_id).recipients._(recipient_id).post(request_body=data)
->>>>>>> 339144bd
 print(response.status_code)
 print(response.body)
 print(response.headers)
@@ -185,13 +163,9 @@
 print(response.headers)
 
 ##################################################
-# Retrieve recipients #
-# GET /contactdb/recipients #
-
-<<<<<<< HEAD
-params = {'page': 1, 'page_size': 1}
-response = sg.client.contactdb.recipients.get(query_params=params)
-=======
+# Update Recipient #
+# PATCH /contactdb/recipients #
+
 data = [
   {
     "email": "jones@example.com", 
@@ -200,45 +174,11 @@
   }
 ]
 response = sg.client.contactdb.recipients.patch(request_body=data)
->>>>>>> 339144bd
-print(response.status_code)
-print(response.body)
-print(response.headers)
-
-##################################################
-# Update Recipient #
-# PATCH /contactdb/recipients #
-
-data = [
-  {
-<<<<<<< HEAD
-    "email": "jones@example.com", 
-    "first_name": "Guy", 
-    "last_name": "Jones"
-  }
-]
-response = sg.client.contactdb.recipients.patch(request_body=data)
-=======
-    "age": 25, 
-    "email": "example@example.com", 
-    "first_name": "", 
-    "last_name": "User"
-  }, 
-  {
-    "age": 25, 
-    "email": "example2@example.com", 
-    "first_name": "Example", 
-    "last_name": "User"
-  }
-]
-response = sg.client.contactdb.recipients.post(request_body=data)
->>>>>>> 339144bd
-print(response.status_code)
-print(response.body)
-print(response.headers)
-
-##################################################
-<<<<<<< HEAD
+print(response.status_code)
+print(response.body)
+print(response.headers)
+
+##################################################
 # Add recipients #
 # POST /contactdb/recipients #
 
@@ -257,13 +197,16 @@
   }
 ]
 response = sg.client.contactdb.recipients.post(request_body=data)
-=======
+print(response.status_code)
+print(response.body)
+print(response.headers)
+
+##################################################
 # Retrieve recipients #
 # GET /contactdb/recipients #
 
 params = {'page': 1, 'page_size': 1}
 response = sg.client.contactdb.recipients.get(query_params=params)
->>>>>>> 339144bd
 print(response.status_code)
 print(response.body)
 print(response.headers)
