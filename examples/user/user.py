--- conflicted
+++ resolved
@@ -3,12 +3,7 @@
 import os
 
 
-<<<<<<< HEAD
-sg = sendgrid.SendGridAPIClient(apikey='YOUR_SENDGRID_API_KEY')
-# You can also store your API key an .env variable 'SENDGRID_API_KEY'
-=======
 sg = sendgrid.SendGridAPIClient(apikey=os.environ.get('SENDGRID_API_KEY'))
->>>>>>> 339144bd
 
 ##################################################
 # Get a user's account information. #
@@ -63,53 +58,15 @@
 print(response.headers)
 
 ##################################################
-# Retrieve your credit balance #
-# GET /user/credits #
-
-<<<<<<< HEAD
-response = sg.client.user.credits.get()
-print(response.status_code)
-print(response.response_body)
-print(response.response_headers)
-
-##################################################
-# Update your account email address #
-# PUT /user/email #
-
-data = {
-  "email": "example@example.com"
-}
-response = sg.client.user.email.put(request_body=data)
-print(response.status_code)
-print(response.response_body)
-print(response.response_headers)
-
-##################################################
-# Retrieve your account email address #
-# GET /user/email #
-
-response = sg.client.user.email.get()
-print(response.status_code)
-print(response.response_body)
-print(response.response_headers)
-
-##################################################
-# Update your password #
-# PUT /user/password #
-
-data = {
-  "new_password": "new_password", 
-  "old_password": "old_password"
-}
-response = sg.client.user.password.put(request_body=data)
-=======
+# Update a user's profile #
+# PATCH /user/profile #
+
 data = {
   "city": "Orange", 
   "first_name": "Example", 
   "last_name": "User"
 }
 response = sg.client.user.profile.patch(request_body=data)
->>>>>>> 339144bd
 print(response.status_code)
 print(response.body)
 print(response.headers)
@@ -124,57 +81,36 @@
 print(response.headers)
 
 ##################################################
-# Update a user's profile #
-# PATCH /user/profile #
-
-data = {
-<<<<<<< HEAD
-  "city": "Orange", 
-  "first_name": "Example", 
-  "last_name": "User"
-}
-response = sg.client.user.profile.patch(request_body=data)
-=======
+# Cancel or pause a scheduled send #
+# POST /user/scheduled_sends #
+
+data = {
   "batch_id": "YOUR_BATCH_ID", 
   "status": "pause"
 }
 response = sg.client.user.scheduled_sends.post(request_body=data)
->>>>>>> 339144bd
-print(response.status_code)
-print(response.body)
-print(response.headers)
-
-##################################################
-<<<<<<< HEAD
-# Cancel or pause a scheduled send #
-# POST /user/scheduled_sends #
-=======
+print(response.status_code)
+print(response.body)
+print(response.headers)
+
+##################################################
 # Retrieve all scheduled sends #
 # GET /user/scheduled_sends #
->>>>>>> 339144bd
-
-data = {
-  "batch_id": "YOUR_BATCH_ID", 
-  "status": "pause"
-}
-response = sg.client.user.scheduled_sends.post(request_body=data)
-print(response.status_code)
-print(response.body)
-print(response.headers)
-
-##################################################
-# Retrieve all scheduled sends #
-# GET /user/scheduled_sends #
-
-<<<<<<< HEAD
+
 response = sg.client.user.scheduled_sends.get()
-=======
+print(response.status_code)
+print(response.body)
+print(response.headers)
+
+##################################################
+# Update user scheduled send information #
+# PATCH /user/scheduled_sends/{batch_id} #
+
 data = {
   "status": "pause"
 }
 batch_id = "test_url_param"
 response = sg.client.user.scheduled_sends._(batch_id).patch(request_body=data)
->>>>>>> 339144bd
 print(response.status_code)
 print(response.body)
 print(response.headers)
@@ -200,16 +136,6 @@
 print(response.headers)
 
 ##################################################
-<<<<<<< HEAD
-# Update user scheduled send information #
-# PATCH /user/scheduled_sends/{batch_id} #
-
-data = {
-  "status": "pause"
-}
-batch_id = "test_url_param"
-response = sg.client.user.scheduled_sends._(batch_id).patch(request_body=data)
-=======
 # Update Enforced TLS settings #
 # PATCH /user/settings/enforced_tls #
 
@@ -218,7 +144,6 @@
   "require_valid_cert": False
 }
 response = sg.client.user.settings.enforced_tls.patch(request_body=data)
->>>>>>> 339144bd
 print(response.status_code)
 print(response.body)
 print(response.headers)
@@ -254,16 +179,10 @@
 print(response.headers)
 
 ##################################################
-# Update Enforced TLS settings #
-# PATCH /user/settings/enforced_tls #
-
-data = {
-<<<<<<< HEAD
-  "require_tls": true, 
-  "require_valid_cert": false
-}
-response = sg.client.user.settings.enforced_tls.patch(request_body=data)
-=======
+# Update Event Notification Settings #
+# PATCH /user/webhooks/event/settings #
+
+data = {
   "bounce": True, 
   "click": True, 
   "deferred": True, 
@@ -279,36 +198,11 @@
   "url": "url"
 }
 response = sg.client.user.webhooks.event.settings.patch(request_body=data)
->>>>>>> 339144bd
-print(response.status_code)
-print(response.body)
-print(response.headers)
-
-##################################################
-<<<<<<< HEAD
-# Update your username #
-# PUT /user/username #
-
-data = {
-  "username": "test_username"
-}
-response = sg.client.user.username.put(request_body=data)
-print(response.status_code)
-print(response.response_body)
-print(response.response_headers)
-
-##################################################
-# Retrieve your username #
-# GET /user/username #
-
-response = sg.client.user.username.get()
-print(response.status_code)
-print(response.response_body)
-print(response.response_headers)
-
-##################################################
-=======
->>>>>>> 339144bd
+print(response.status_code)
+print(response.body)
+print(response.headers)
+
+##################################################
 # Retrieve Event Webhook settings #
 # GET /user/webhooks/event/settings #
 
@@ -318,30 +212,6 @@
 print(response.headers)
 
 ##################################################
-# Update Event Notification Settings #
-# PATCH /user/webhooks/event/settings #
-
-data = {
-  "bounce": true, 
-  "click": true, 
-  "deferred": true, 
-  "delivered": true, 
-  "dropped": true, 
-  "enabled": true, 
-  "group_resubscribe": true, 
-  "group_unsubscribe": true, 
-  "open": true, 
-  "processed": true, 
-  "spam_report": true, 
-  "unsubscribe": true, 
-  "url": "url"
-}
-response = sg.client.user.webhooks.event.settings.patch(request_body=data)
-print(response.status_code)
-print(response.response_body)
-print(response.response_headers)
-
-##################################################
 # Test Event Notification Settings  #
 # POST /user/webhooks/event/test #
 
