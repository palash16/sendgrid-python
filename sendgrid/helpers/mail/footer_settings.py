class FooterSettings(object):
    """The default footer that you would like included on every email."""

    def __init__(self, enable=None, text=None, html=None):
<<<<<<< HEAD
        self.enable = enable
        self.text = text
        self.html = html
=======
        """Create a default footer.

        :param enable: Whether this footer should be applied.
        :type enable: boolean, optional
        :param text: Text content of this footer
        :type text: string, optional
        :param html: HTML content of this footer
        :type html: string, optional
        """
        self._enable = None
        self._text = None
        self._html = None

        if enable is not None:
            self.enable = enable

        if text is not None:
            self.text = text

        if html is not None:
            self.html = html
>>>>>>> 1ab4285d

    @property
    def enable(self):
        """Indicates if this setting is enabled.

        :rtype: boolean
        """
        return self._enable

    @enable.setter
    def enable(self, value):
        self._enable = value

    @property
    def text(self):
        """The plain text content of your footer.

        :rtype: string
        """
        return self._text

    @text.setter
    def text(self, value):
        self._text = value

    @property
    def html(self):
        """The HTML content of your footer.

        :rtype: string
        """
        return self._html

    @html.setter
    def html(self, value):
        self._html = value

    def get(self):
        """
        Get a JSON-ready representation of this FooterSettings.

        :returns: This FooterSettings, ready for use in a request body.
        :rtype: dict
        """
        footer_settings = {}
        if self.enable is not None:
            footer_settings["enable"] = self.enable

        if self.text is not None:
            footer_settings["text"] = self.text

        if self.html is not None:
            footer_settings["html"] = self.html
        return footer_settings<|MERGE_RESOLUTION|>--- conflicted
+++ resolved
@@ -2,11 +2,6 @@
     """The default footer that you would like included on every email."""
 
     def __init__(self, enable=None, text=None, html=None):
-<<<<<<< HEAD
-        self.enable = enable
-        self.text = text
-        self.html = html
-=======
         """Create a default footer.
 
         :param enable: Whether this footer should be applied.
@@ -16,19 +11,9 @@
         :param html: HTML content of this footer
         :type html: string, optional
         """
-        self._enable = None
-        self._text = None
-        self._html = None
-
-        if enable is not None:
-            self.enable = enable
-
-        if text is not None:
-            self.text = text
-
-        if html is not None:
-            self.html = html
->>>>>>> 1ab4285d
+        self.enable = enable
+        self.text = text
+        self.html = html
 
     @property
     def enable(self):
