--- conflicted
+++ resolved
@@ -273,15 +273,10 @@
         return self._personalizations
 
     def add_personalization(self, personalizations):
-<<<<<<< HEAD
-=======
         """Add a new Personalization to this Mail.
 
         :type personalizations: Personalization
         """
-        if self._personalizations is None:
-            self._personalizations = []
->>>>>>> 1ab4285d
         self._personalizations.append(personalizations)
 
     @property
@@ -293,16 +288,11 @@
         return self._contents
 
     def add_content(self, content):
-<<<<<<< HEAD
-=======
         """Add a new Content to this Mail.  Usually the plaintext or HTML
         message contents.
 
         :type content: Content
         """
-        if self._contents is None:
-            self._contents = []
->>>>>>> 1ab4285d
         self._contents.append(content)
 
     @property
@@ -315,15 +305,10 @@
         return self._attachments
 
     def add_attachment(self, attachment):
-<<<<<<< HEAD
-=======
         """Add an Attachment to this Mail.
 
         :type attachment: Attachment
         """
-        if self._attachments is None:
-            self._attachments = []
->>>>>>> 1ab4285d
         self._attachments.append(attachment)
 
     @property
@@ -336,15 +321,10 @@
         return self._sections
 
     def add_section(self, section):
-<<<<<<< HEAD
-=======
         """Add a Section to this Mail.
 
         :type attachment: Section
         """
-        if self._sections is None:
-            self._sections = []
->>>>>>> 1ab4285d
         self._sections.append(section)
 
     @property
@@ -357,17 +337,12 @@
         return self._headers
 
     def add_header(self, header):
-<<<<<<< HEAD
-=======
         """Add a Header to this Mail.
 
         The header provided can be a Header or a dictionary with a single
         key-value pair.
         :type header: object
         """
-        if self._headers is None:
-            self._headers = []
->>>>>>> 1ab4285d
         if isinstance(header, dict):
             (k, v) = list(header.items())[0]
             self._headers.append(Header(k, v))
@@ -383,15 +358,10 @@
         return self._categories
 
     def add_category(self, category):
-<<<<<<< HEAD
-=======
         """Add a Category to this Mail.  Must be less than 255 characters.
 
         :type category: string
         """
-        if self._categories is None:
-            self._categories = []
->>>>>>> 1ab4285d
         self._categories.append(category)
 
     @property
@@ -404,13 +374,8 @@
         return self._custom_args
 
     def add_custom_arg(self, custom_arg):
-<<<<<<< HEAD
-=======
         """Add a CustomArg to this Mail.
 
         :type custom_arg: CustomArg
         """
-        if self._custom_args is None:
-            self._custom_args = []
->>>>>>> 1ab4285d
         self._custom_args.append(custom_arg)