"""v3/mail/send response body builder"""
from .personalization import Personalization
from .header import Header


class Mail(object):
    """A request to be sent with the SendGrid v3 Mail Send API (v3/mail/send).

    Use get() to get the request body.
    """
    def __init__(
            self, from_email=None, subject=None, to_email=None, content=None):
        """Create a Mail object.

        If parameters are supplied, all parameters must be present.
        :param from_email: Email address to send from.
        :type from_email: Email, optional
        :param subject: Subject line of emails.
        :type subject: string, optional
        :param to_email: Email address to send to.
        :type to_email: Email, optional
        :param content: Content of the message.
        :type content: Content, optional
        """
        self._from_email = None
        self._subject = None
        self._template_id = None
        self._send_at = None
        self._batch_id = None
        self._asm = None
        self._ip_pool_name = None
        self._mail_settings = None
        self._tracking_settings = None
        self._reply_to = None
        self._personalizations = []
        self._contents = []
        self._attachments = []
        self._sections = []
        self._headers = []
        self._categories = []
        self._custom_args = []

        # Minimum required to send an email
        if from_email and subject and to_email and content:
            self.from_email = from_email
            self.subject = subject
            personalization = Personalization()
            personalization.add_to(to_email)
            self.add_personalization(personalization)
            self.add_content(content)

    def __str__(self):
        """Get a JSON representation of this Mail request.

        :rtype: string
        """
        return str(self.get())

    def get(self):
        """Get a response body for this Mail.

        :rtype: dict
        """
        mail = {}
        if self.from_email is not None:
            mail["from"] = self.from_email.get()
        if self.subject is not None:
            mail["subject"] = self.subject

        if self.personalizations:
            mail["personalizations"] = [
                personalization.get()
                for personalization in self.personalizations
            ]

        if self.contents:
            mail["content"] = [ob.get() for ob in self.contents]

        if self.attachments:
            mail["attachments"] = [ob.get() for ob in self.attachments]

        if self.template_id is not None:
            mail["template_id"] = self.template_id

<<<<<<< HEAD
        for attribute in [(self.sections, "sections"), (self.headers, "headers"), (self.custom_args, "custom_args")]:
        	if attribute[0] is not None:
        		tmp = {}
        		for key in attribute[0]:
        			tmp.update(key.get())
        		mail[attribute[1]] = tmp
=======
        if self.sections:
            sections = {}
            for key in self.sections:
                sections.update(key.get())
            mail["sections"] = sections

        if self.headers:
            headers = {}
            for key in self.headers:
                headers.update(key.get())
            mail["headers"] = headers
>>>>>>> 7ef8e428

        if self.categories:
            mail["categories"] = [category.get() for category in
                                  self.categories]
<<<<<<< HEAD
        
=======

        if self.custom_args:
            custom_args = {}
            for key in self.custom_args:
                custom_args.update(key.get())
            mail["custom_args"] = custom_args

>>>>>>> 7ef8e428
        if self.send_at is not None:
            mail["send_at"] = self.send_at

        if self.batch_id is not None:
            mail["batch_id"] = self.batch_id

        if self.asm is not None:
            mail["asm"] = self.asm.get()

        if self.ip_pool_name is not None:
            mail["ip_pool_name"] = self.ip_pool_name

        if self.mail_settings is not None:
            mail["mail_settings"] = self.mail_settings.get()

        if self.tracking_settings is not None:
            mail["tracking_settings"] = self.tracking_settings.get()

        if self.reply_to is not None:
            mail["reply_to"] = self.reply_to.get()
        return mail

    @property
    def from_email(self):
        """The email from which this Mail will be sent.

        :rtype: string
        """
        return self._from_email

    @from_email.setter
    def from_email(self, value):
        self._from_email = value

    @property
    def subject(self):
        """The global, or "message level", subject of this Mail.

        This may be overridden by personalizations[x].subject.
        :rtype: string
        """
        return self._subject

    @subject.setter
    def subject(self, value):
        self._subject = value

    @property
    def template_id(self):
        """The id of a template that you would like to use.

        If you use a template that contains a subject and content (either text
        or html), you do not need to specify those at the personalizations nor
        message level.

        :rtype: int
        """

        return self._template_id

    @template_id.setter
    def template_id(self, value):
        self._template_id = value

    @property
    def send_at(self):
        """A unix timestamp allowing you to specify when you want your email to
        be delivered. This may be overridden by the personalizations[x].send_at
        parameter. Scheduling more than 72 hours in advance is forbidden.

        :rtype: int
        """
        return self._send_at

    @send_at.setter
    def send_at(self, value):
        self._send_at = value

    @property
    def batch_id(self):
        """An ID for this batch of emails.

        This represents a batch of emails sent at the same time. Including a
        batch_id in your request allows you include this email in that batch,
        and also enables you to cancel or pause the delivery of that batch.
        For more information, see https://sendgrid.com/docs/API_Reference/Web_API_v3/cancel_schedule_send.html

        :rtype: int
        """
        return self._batch_id

    @batch_id.setter
    def batch_id(self, value):
        self._batch_id = value

    @property
    def asm(self):
        """The ASM for this Mail.

        :rtype: ASM
        """
        return self._asm

    @asm.setter
    def asm(self, value):
        self._asm = value

    @property
    def mail_settings(self):
        """The MailSettings for this Mail.

        :rtype: MailSettings
        """
        return self._mail_settings

    @mail_settings.setter
    def mail_settings(self, value):
        self._mail_settings = value

    @property
    def tracking_settings(self):
        """The TrackingSettings for this Mail.

        :rtype: TrackingSettings
        """
        return self._tracking_settings

    @tracking_settings.setter
    def tracking_settings(self, value):
        self._tracking_settings = value

    @property
    def ip_pool_name(self):
        """The IP Pool that you would like to send this Mail email from.

        :rtype: string
        """
        return self._ip_pool_name

    @ip_pool_name.setter
    def ip_pool_name(self, value):
        self._ip_pool_name = value

    @property
    def reply_to(self):
        """The email address to use in the Reply-To header.

        :rtype: Email
        """
        return self._reply_to

    @reply_to.setter
    def reply_to(self, value):
        self._reply_to = value

    @property
    def personalizations(self):
        """The Personalizations applied to this Mail.

        Each object within personalizations can be thought of as an envelope -
        it defines who should receive an individual message and how that
        message should be handled. A maximum of 1000 personalizations can be
        included.

        :rtype: list
        """
        return self._personalizations

    def add_personalization(self, personalizations):
        """Add a new Personalization to this Mail.

        :type personalizations: Personalization
        """
        self._personalizations.append(personalizations)

    @property
    def contents(self):
        """The Contents of this Mail. Must include at least one MIME type.

        :rtype: list(Content)
        """
        return self._contents

    def add_content(self, content):
        """Add a new Content to this Mail.  Usually the plaintext or HTML
        message contents.

        :type content: Content
        """
        self._contents.append(content)

    @property
    def attachments(self):
        """The attachments included with this Mail.

        :returns: List of Attachment objects.
        :rtype: list(Attachment)
        """
        return self._attachments

    def add_attachment(self, attachment):
        """Add an Attachment to this Mail.

        :type attachment: Attachment
        """
        self._attachments.append(attachment)

    @property
    def sections(self):
        """The sections included with this Mail.

        :returns: List of Section objects.
        :rtype: list(Section)
        """
        return self._sections

    def add_section(self, section):
        """Add a Section to this Mail.

        :type attachment: Section
        """
        self._sections.append(section)

    @property
    def headers(self):
        """The Headers included with this Mail.

        :returns: List of Header objects.
        :rtype: list(Header)
        """
        return self._headers

    def add_header(self, header):
        """Add a Header to this Mail.

        The header provided can be a Header or a dictionary with a single
        key-value pair.
        :type header: object
        """
        if isinstance(header, dict):
            (k, v) = list(header.items())[0]
            self._headers.append(Header(k, v))
        else:
            self._headers.append(header)

    @property
    def categories(self):
        """The Categories applied to this Mail.  Must not exceed 10 items

        :rtype: list(Category)
        """
        return self._categories

    def add_category(self, category):
        """Add a Category to this Mail.  Must be less than 255 characters.

        :type category: string
        """
        self._categories.append(category)

    @property
    def custom_args(self):
        """The CustomArgs attached to this Mail.

        Must not exceed 10,000 characters.
        :rtype: list(CustomArg)
        """
        return self._custom_args

    def add_custom_arg(self, custom_arg):
        """Add a CustomArg to this Mail.

        :type custom_arg: CustomArg
        """
        self._custom_args.append(custom_arg)<|MERGE_RESOLUTION|>--- conflicted
+++ resolved
@@ -82,41 +82,17 @@
         if self.template_id is not None:
             mail["template_id"] = self.template_id
 
-<<<<<<< HEAD
         for attribute in [(self.sections, "sections"), (self.headers, "headers"), (self.custom_args, "custom_args")]:
         	if attribute[0] is not None:
         		tmp = {}
         		for key in attribute[0]:
         			tmp.update(key.get())
         		mail[attribute[1]] = tmp
-=======
-        if self.sections:
-            sections = {}
-            for key in self.sections:
-                sections.update(key.get())
-            mail["sections"] = sections
-
-        if self.headers:
-            headers = {}
-            for key in self.headers:
-                headers.update(key.get())
-            mail["headers"] = headers
->>>>>>> 7ef8e428
 
         if self.categories:
             mail["categories"] = [category.get() for category in
                                   self.categories]
-<<<<<<< HEAD
-        
-=======
-
-        if self.custom_args:
-            custom_args = {}
-            for key in self.custom_args:
-                custom_args.update(key.get())
-            mail["custom_args"] = custom_args
-
->>>>>>> 7ef8e428
+
         if self.send_at is not None:
             mail["send_at"] = self.send_at
 
