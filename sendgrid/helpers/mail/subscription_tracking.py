--- conflicted
+++ resolved
@@ -3,13 +3,8 @@
     text and html bodies of your email. If you would like to specify the
     location of the link within your email, you may use the substitution_tag.
     """
+
     def __init__(self, enable=None, text=None, html=None, substitution_tag=None):
-<<<<<<< HEAD
-        self.enable = enable
-        self.text = text
-        self.html = html
-        self.substitution_tag = substitution_tag
-=======
         """Create a SubscriptionTracking to customize subscription management.
 
         :param enable: Whether this setting is enabled.
@@ -21,20 +16,10 @@
         :param substitution_tag: Tag replaced with URL. Overrides text, html params.
         :type substitution_tag: string, optional
         """
-        self._enable = None
-        self._text = None
-        self._html = None
-        self._substitution_tag = None
-
-        if enable is not None:
-            self.enable = enable
-        if text is not None:
-            self.text = text
-        if html is not None:
-            self.html = html
-        if substitution_tag is not None:
-            self.substitution_tag = substitution_tag
->>>>>>> 1ab4285d
+        self.enable = enable
+        self.text = text
+        self.html = html
+        self.substitution_tag = substitution_tag
 
     @property
     def enable(self):
