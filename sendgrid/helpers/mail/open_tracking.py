class OpenTracking(object):
    """
    Allows you to track whether the email was opened or not, by including a
    single pixel image in the body of the content. When the pixel is loaded,
    we log that the email was opened.
    """

    def __init__(self, enable=None, substitution_tag=None):
<<<<<<< HEAD
        self.enable = enable
        self.substitution_tag = substitution_tag
=======
        """Create an OpenTracking to track when your email is opened.

        :param enable: If open tracking is enabled.
        :type enable: boolean, optional
        :param substitution_tag: Tag in body to be replaced by tracking pixel.
        :type substitution_tag: string, optional
        """
        self._enable = None
        self._substitution_tag = None

        if enable is not None:
            self.enable = enable
        if substitution_tag is not None:
            self.substitution_tag = substitution_tag
>>>>>>> 1ab4285d

    @property
    def enable(self):
        """Indicates if this setting is enabled.

        :rtype: boolean
        """
        return self._enable

    @enable.setter
    def enable(self, value):
        self._enable = value

    @property
    def substitution_tag(self):
        """Allows you to specify a substitution tag that you can insert in the
        body of your email at a location that you desire. This tag will be
        replaced by the open tracking pixel.

        :rtype: string
        """
        return self._substitution_tag

    @substitution_tag.setter
    def substitution_tag(self, value):
        self._substitution_tag = value

    def get(self):
        """
        Get a JSON-ready representation of this OpenTracking.

        :returns: This OpenTracking, ready for use in a request body.
        :rtype: dict
        """
        open_tracking = {}
        if self.enable is not None:
            open_tracking["enable"] = self.enable

        if self.substitution_tag is not None:
            open_tracking["substitution_tag"] = self.substitution_tag
        return open_tracking<|MERGE_RESOLUTION|>--- conflicted
+++ resolved
@@ -6,10 +6,6 @@
     """
 
     def __init__(self, enable=None, substitution_tag=None):
-<<<<<<< HEAD
-        self.enable = enable
-        self.substitution_tag = substitution_tag
-=======
         """Create an OpenTracking to track when your email is opened.
 
         :param enable: If open tracking is enabled.
@@ -17,14 +13,8 @@
         :param substitution_tag: Tag in body to be replaced by tracking pixel.
         :type substitution_tag: string, optional
         """
-        self._enable = None
-        self._substitution_tag = None
-
-        if enable is not None:
-            self.enable = enable
-        if substitution_tag is not None:
-            self.substitution_tag = substitution_tag
->>>>>>> 1ab4285d
+        self.enable = enable
+        self.substitution_tag = substitution_tag
 
     @property
     def enable(self):
