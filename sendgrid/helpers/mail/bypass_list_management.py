--- conflicted
+++ resolved
@@ -8,19 +8,12 @@
     """
 
     def __init__(self, enable=None):
-<<<<<<< HEAD
-        self.enable = enable
-=======
         """Create a BypassListManagement.
 
         :param enable: Whether emails should bypass list management.
         :type enable: boolean, optional
         """
-        self._enable = None
-
-        if enable is not None:
-            self.enable = enable
->>>>>>> 1ab4285d
+        self.enable = enable
 
     @property
     def enable(self):
