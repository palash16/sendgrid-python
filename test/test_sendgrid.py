import sendgrid
from sendgrid.version import __version__
try:
    import unittest2 as unittest
except ImportError:
    import unittest
import os
import subprocess
import sys
import time

host = "http://localhost:4010"


class UnitTests(unittest.TestCase):

    @classmethod
    def setUpClass(cls):
        cls.host = host
        cls.path = '{0}{1}'.format(
            os.path.abspath(
                os.path.dirname(__file__)), '/..')
        cls.sg = sendgrid.SendGridAPIClient(
            host=host, path=cls.path,
            api_key=os.environ.get('SENDGRID_API_KEY'))
        if os.path.isfile('/usr/local/bin/prism') is False:
            if sys.platform != 'win32':
                try:
                    p1 = subprocess.Popen(
                        [
                            "curl",
                            "https://raw.githubusercontent.com/stoplightio/"
                            "prism/master/install.sh"],
                        stdout=subprocess.PIPE)
                    subprocess.Popen(
                        ["sh"], stdin=p1.stdout, stdout=subprocess.PIPE)
                except Exception as e:
<<<<<<< HEAD
                    print(
                        "Error downloading the prism binary, you can try "
                        "downloading directly here "
                        "(https://github.com/stoplightio/prism/releases) "
                        "and place in your /user/local/bin directory",
                        e.read())
=======
                    print("Error downloading the prism binary, you can try downloading directly here (https://github.com/stoplightio/prism/releases) and place in your /usr/local/bin directory", e.read())
>>>>>>> 210ae356
                    sys.exit()
            else:
                print("Please download the Windows binary "
                      "(https://github.com/stoplightio/prism/releases) "
                      "and place it in your /usr/local/bin directory")
                sys.exit()
        print("Activating Prism (~20 seconds)")
        devnull = open(os.devnull, 'w')
        cls.p = subprocess.Popen([
            "prism", "run", "-s",
            "https://raw.githubusercontent.com/sendgrid/sendgrid-oai/master/"
            "oai_stoplight.json"], stdout=devnull, stderr=subprocess.STDOUT)
        time.sleep(15)
        print("Prism Started")

    def test_apikey_init(self):
        self.assertEqual(self.sg.apikey, os.environ.get('SENDGRID_API_KEY'))
        # Support the previous naming convention for API keys
        self.assertEqual(self.sg.api_key, self.sg.apikey)
        my_sendgrid = sendgrid.SendGridAPIClient(apikey="THISISMYKEY")
        self.assertEqual(my_sendgrid.apikey, "THISISMYKEY")

    def test_useragent(self):
        useragent = '{0}{1}{2}'.format('sendgrid/', __version__, ';python')
        self.assertEqual(self.sg.useragent, useragent)

    def test_host(self):
        self.assertEqual(self.sg.host, self.host)

    def test_access_settings_activity_get(self):
        params = {'limit': 1}
        headers = {'X-Mock': 200}
        response = self.sg.client.access_settings.activity.get(
            query_params=params, request_headers=headers)
        self.assertEqual(response.status_code, 200)

    def test_access_settings_whitelist_post(self):
        data = {
            "ips": [
                {
                    "ip": "192.168.1.1"
                },
                {
                    "ip": "192.*.*.*"
                },
                {
                    "ip": "192.168.1.3/32"
                }
            ]
        }
        headers = {'X-Mock': 201}
        response = self.sg.client.access_settings.whitelist.post(
            request_body=data, request_headers=headers)
        self.assertEqual(response.status_code, 201)

    def test_access_settings_whitelist_get(self):
        headers = {'X-Mock': 200}
        response = self.sg.client.access_settings.whitelist.get(
            request_headers=headers)
        self.assertEqual(response.status_code, 200)

    def test_access_settings_whitelist_delete(self):
        data = {
            "ids": [
                1,
                2,
                3
            ]
        }
        headers = {'X-Mock': 204}
        response = self.sg.client.access_settings.whitelist.delete(
            request_body=data, request_headers=headers)
        self.assertEqual(response.status_code, 204)

    def test_access_settings_whitelist__rule_id__get(self):
        rule_id = "test_url_param"
        headers = {'X-Mock': 200}
        response = self.sg.client.access_settings.whitelist._(rule_id).get(
            request_headers=headers)
        self.assertEqual(response.status_code, 200)

    def test_access_settings_whitelist__rule_id__delete(self):
        rule_id = "test_url_param"
        headers = {'X-Mock': 204}
        response = self.sg.client.access_settings.whitelist._(rule_id).delete(
            request_headers=headers)
        self.assertEqual(response.status_code, 204)

    def test_alerts_post(self):
        data = {
            "email_to": "example@example.com",
            "frequency": "daily",
            "type": "stats_notification"
        }
        headers = {'X-Mock': 201}
        response = self.sg.client.alerts.post(
            request_body=data, request_headers=headers)
        self.assertEqual(response.status_code, 201)

    def test_alerts_get(self):
        headers = {'X-Mock': 200}
        response = self.sg.client.alerts.get(request_headers=headers)
        self.assertEqual(response.status_code, 200)

    def test_alerts__alert_id__patch(self):
        data = {
            "email_to": "example@example.com"
        }
        alert_id = "test_url_param"
        headers = {'X-Mock': 200}
        response = self.sg.client.alerts._(alert_id).patch(
            request_body=data, request_headers=headers)
        self.assertEqual(response.status_code, 200)

    def test_alerts__alert_id__get(self):
        alert_id = "test_url_param"
        headers = {'X-Mock': 200}
        response = self.sg.client.alerts._(alert_id).get(
            request_headers=headers)
        self.assertEqual(response.status_code, 200)

    def test_alerts__alert_id__delete(self):
        alert_id = "test_url_param"
        headers = {'X-Mock': 204}
        response = self.sg.client.alerts._(alert_id).delete(
            request_headers=headers)
        self.assertEqual(response.status_code, 204)

    def test_api_keys_post(self):
        data = {
            "name": "My API Key",
            "sample": "data",
            "scopes": [
                "mail.send",
                "alerts.create",
                "alerts.read"
            ]
        }
        headers = {'X-Mock': 201}
        response = self.sg.client.api_keys.post(
            request_body=data, request_headers=headers)
        self.assertEqual(response.status_code, 201)

    def test_api_keys_get(self):
        params = {'limit': 1}
        headers = {'X-Mock': 200}
        response = self.sg.client.api_keys.get(
            query_params=params, request_headers=headers)
        self.assertEqual(response.status_code, 200)

    def test_api_keys__api_key_id__put(self):
        data = {
            "name": "A New Hope",
            "scopes": [
                "user.profile.read",
                "user.profile.update"
            ]
        }
        api_key_id = "test_url_param"
        headers = {'X-Mock': 200}
        response = self.sg.client.api_keys._(api_key_id).put(
            request_body=data, request_headers=headers)
        self.assertEqual(response.status_code, 200)

    def test_api_keys__api_key_id__patch(self):
        data = {
            "name": "A New Hope"
        }
        api_key_id = "test_url_param"
        headers = {'X-Mock': 200}
        response = self.sg.client.api_keys._(api_key_id).patch(
            request_body=data, request_headers=headers)
        self.assertEqual(response.status_code, 200)

    def test_api_keys__api_key_id__get(self):
        api_key_id = "test_url_param"
        headers = {'X-Mock': 200}
        response = self.sg.client.api_keys._(api_key_id).get(
            request_headers=headers)
        self.assertEqual(response.status_code, 200)

    def test_api_keys__api_key_id__delete(self):
        api_key_id = "test_url_param"
        headers = {'X-Mock': 204}
        response = self.sg.client.api_keys._(api_key_id).delete(
            request_headers=headers)
        self.assertEqual(response.status_code, 204)

    def test_asm_groups_post(self):
        data = {
            "description": "Suggestions for products our users might like.",
            "is_default": True,
            "name": "Product Suggestions"
        }
        headers = {'X-Mock': 201}
        response = self.sg.client.asm.groups.post(
            request_body=data, request_headers=headers)
        self.assertEqual(response.status_code, 201)

    def test_asm_groups_get(self):
        params = {'id': 1}
        headers = {'X-Mock': 200}
        response = self.sg.client.asm.groups.get(
            query_params=params, request_headers=headers)
        self.assertEqual(response.status_code, 200)

    def test_asm_groups__group_id__patch(self):
        data = {
            "description": "Suggestions for items our users might like.",
            "id": 103,
            "name": "Item Suggestions"
        }
        group_id = "test_url_param"
        headers = {'X-Mock': 201}
        response = self.sg.client.asm.groups._(group_id).patch(
            request_body=data, request_headers=headers)
        self.assertEqual(response.status_code, 201)

    def test_asm_groups__group_id__get(self):
        group_id = "test_url_param"
        headers = {'X-Mock': 200}
        response = self.sg.client.asm.groups._(group_id).get(
            request_headers=headers)
        self.assertEqual(response.status_code, 200)

    def test_asm_groups__group_id__delete(self):
        group_id = "test_url_param"
        headers = {'X-Mock': 204}
        response = self.sg.client.asm.groups._(group_id).delete(
            request_headers=headers)
        self.assertEqual(response.status_code, 204)

    def test_asm_groups__group_id__suppressions_post(self):
        data = {
            "recipient_emails": [
                "test1@example.com",
                "test2@example.com"
            ]
        }
        group_id = "test_url_param"
        headers = {'X-Mock': 201}
        response = self.sg.client.asm.groups._(group_id).suppressions.post(
            request_body=data, request_headers=headers)
        self.assertEqual(response.status_code, 201)

    def test_asm_groups__group_id__suppressions_get(self):
        group_id = "test_url_param"
        headers = {'X-Mock': 200}
        response = self.sg.client.asm.groups._(group_id).suppressions.get(
            request_headers=headers)
        self.assertEqual(response.status_code, 200)

    def test_asm_groups__group_id__suppressions_search_post(self):
        data = {
            "recipient_emails": [
                "exists1@example.com",
                "exists2@example.com",
                "doesnotexists@example.com"
            ]
        }
        group_id = "test_url_param"
        headers = {'X-Mock': 200}
        response = self.sg.client.asm.groups._(
            group_id).suppressions.search.post(
            request_body=data, request_headers=headers)
        self.assertEqual(response.status_code, 200)

    def test_asm_groups__group_id__suppressions__email__delete(self):
        group_id = "test_url_param"
        email = "test_url_param"
        headers = {'X-Mock': 204}
        response = self.sg.client.asm.groups._(group_id).suppressions._(
            email).delete(request_headers=headers)
        self.assertEqual(response.status_code, 204)

    def test_asm_suppressions_get(self):
        headers = {'X-Mock': 200}
        response = self.sg.client.asm.suppressions.get(request_headers=headers)
        self.assertEqual(response.status_code, 200)

    def test_asm_suppressions_global_post(self):
        data = {
            "recipient_emails": [
                "test1@example.com",
                "test2@example.com"
            ]
        }
        headers = {'X-Mock': 201}
        response = self.sg.client.asm.suppressions._("global").post(
            request_body=data, request_headers=headers)
        self.assertEqual(response.status_code, 201)

    def test_asm_suppressions_global__email__get(self):
        email = "test_url_param"
        headers = {'X-Mock': 200}
        response = self.sg.client.asm.suppressions._("global")._(
            email).get(request_headers=headers)
        self.assertEqual(response.status_code, 200)

    def test_asm_suppressions_global__email__delete(self):
        email = "test_url_param"
        headers = {'X-Mock': 204}
        response = self.sg.client.asm.suppressions._("global")._(
            email).delete(request_headers=headers)
        self.assertEqual(response.status_code, 204)

    def test_asm_suppressions__email__get(self):
        email = "test_url_param"
        headers = {'X-Mock': 200}
        response = self.sg.client.asm.suppressions._(email).get(
            request_headers=headers)
        self.assertEqual(response.status_code, 200)

    def test_browsers_stats_get(self):
        params = {'end_date': '2016-04-01', 'aggregated_by': 'day',
                  'browsers': 'test_string', 'limit': 'test_string',
                  'offset': 'test_string', 'start_date': '2016-01-01'}
        headers = {'X-Mock': 200}
        response = self.sg.client.browsers.stats.get(
            query_params=params, request_headers=headers)
        self.assertEqual(response.status_code, 200)

    def test_campaigns_post(self):
        data = {
            "categories": [
                "spring line"
            ],
            "custom_unsubscribe_url": "",
            "html_content": "<html><head><title></title></head><body>"
                            "<p>Check out our spring line!</p></body></html>",
            "ip_pool": "marketing",
            "list_ids": [
                110,
                124
            ],
            "plain_content": "Check out our spring line!",
            "segment_ids": [
                110
            ],
            "sender_id": 124451,
            "subject": "New Products for Spring!",
            "suppression_group_id": 42,
            "title": "March Newsletter"
        }
        headers = {'X-Mock': 201}
        response = self.sg.client.campaigns.post(
            request_body=data, request_headers=headers)
        self.assertEqual(response.status_code, 201)

    def test_campaigns_get(self):
        params = {'limit': 1, 'offset': 1}
        headers = {'X-Mock': 200}
        response = self.sg.client.campaigns.get(
            query_params=params, request_headers=headers)
        self.assertEqual(response.status_code, 200)

    def test_campaigns__campaign_id__patch(self):
        data = {
            "categories": [
                "summer line"
            ],
            "html_content": "<html><head><title></title></head><body><p>"
                            "Check out our summer line!</p></body></html>",
            "plain_content": "Check out our summer line!",
            "subject": "New Products for Summer!",
            "title": "May Newsletter"
        }
        campaign_id = "test_url_param"
        headers = {'X-Mock': 200}
        response = self.sg.client.campaigns._(campaign_id).patch(
            request_body=data, request_headers=headers)
        self.assertEqual(response.status_code, 200)

    def test_campaigns__campaign_id__get(self):
        campaign_id = "test_url_param"
        headers = {'X-Mock': 200}
        response = self.sg.client.campaigns._(campaign_id).get(
            request_headers=headers)
        self.assertEqual(response.status_code, 200)

    def test_campaigns__campaign_id__delete(self):
        campaign_id = "test_url_param"
        headers = {'X-Mock': 204}
        response = self.sg.client.campaigns._(campaign_id).delete(
            request_headers=headers)
        self.assertEqual(response.status_code, 204)

    def test_campaigns__campaign_id__schedules_patch(self):
        data = {
            "send_at": 1489451436
        }
        campaign_id = "test_url_param"
        headers = {'X-Mock': 200}
        response = self.sg.client.campaigns._(campaign_id).schedules.patch(
            request_body=data, request_headers=headers)
        self.assertEqual(response.status_code, 200)

    def test_campaigns__campaign_id__schedules_post(self):
        data = {
            "send_at": 1489771528
        }
        campaign_id = "test_url_param"
        headers = {'X-Mock': 201}
        response = self.sg.client.campaigns._(campaign_id).schedules.post(
            request_body=data, request_headers=headers)
        self.assertEqual(response.status_code, 201)

    def test_campaigns__campaign_id__schedules_get(self):
        campaign_id = "test_url_param"
        headers = {'X-Mock': 200}
        response = self.sg.client.campaigns._(campaign_id).schedules.get(
            request_headers=headers)
        self.assertEqual(response.status_code, 200)

    def test_campaigns__campaign_id__schedules_delete(self):
        campaign_id = "test_url_param"
        headers = {'X-Mock': 204}
        response = self.sg.client.campaigns._(campaign_id).schedules.delete(
            request_headers=headers)
        self.assertEqual(response.status_code, 204)

    def test_campaigns__campaign_id__schedules_now_post(self):
        campaign_id = "test_url_param"
        headers = {'X-Mock': 201}
        response = self.sg.client.campaigns._(campaign_id).schedules.now.post(
            request_headers=headers)
        self.assertEqual(response.status_code, 201)

    def test_campaigns__campaign_id__schedules_test_post(self):
        data = {
            "to": "your.email@example.com"
        }
        campaign_id = "test_url_param"
        headers = {'X-Mock': 204}
        response = self.sg.client.campaigns._(campaign_id).schedules.test.post(
            request_body=data, request_headers=headers)
        self.assertEqual(response.status_code, 204)

    def test_categories_get(self):
        params = {'category': 'test_string', 'limit': 1, 'offset': 1}
        headers = {'X-Mock': 200}
        response = self.sg.client.categories.get(
            query_params=params, request_headers=headers)
        self.assertEqual(response.status_code, 200)

    def test_categories_stats_get(self):
        params = {'end_date': '2016-04-01', 'aggregated_by': 'day',
                  'limit': 1, 'offset': 1, 'start_date': '2016-01-01',
                  'categories': 'test_string'}
        headers = {'X-Mock': 200}
        response = self.sg.client.categories.stats.get(
            query_params=params, request_headers=headers)
        self.assertEqual(response.status_code, 200)

    def test_categories_stats_sums_get(self):
        params = {'end_date': '2016-04-01', 'aggregated_by': 'day',
                  'limit': 1, 'sort_by_metric': 'test_string', 'offset': 1,
                  'start_date': '2016-01-01', 'sort_by_direction': 'asc'}
        headers = {'X-Mock': 200}
        response = self.sg.client.categories.stats.sums.get(
            query_params=params, request_headers=headers)
        self.assertEqual(response.status_code, 200)

    def test_clients_stats_get(self):
        params = {'aggregated_by': 'day', 'start_date': '2016-01-01',
                  'end_date': '2016-04-01'}
        headers = {'X-Mock': 200}
        response = self.sg.client.clients.stats.get(
            query_params=params, request_headers=headers)
        self.assertEqual(response.status_code, 200)

    def test_clients__client_type__stats_get(self):
        params = {'aggregated_by': 'day', 'start_date': '2016-01-01',
                  'end_date': '2016-04-01'}
        client_type = "test_url_param"
        headers = {'X-Mock': 200}
        response = self.sg.client.clients._(client_type).stats.get(
            query_params=params, request_headers=headers)
        self.assertEqual(response.status_code, 200)

    def test_contactdb_custom_fields_post(self):
        data = {
            "name": "pet",
            "type": "text"
        }
        headers = {'X-Mock': 201}
        response = self.sg.client.contactdb.custom_fields.post(
            request_body=data, request_headers=headers)
        self.assertEqual(response.status_code, 201)

    def test_contactdb_custom_fields_get(self):
        headers = {'X-Mock': 200}
        response = self.sg.client.contactdb.custom_fields.get(
            request_headers=headers)
        self.assertEqual(response.status_code, 200)

    def test_contactdb_custom_fields__custom_field_id__get(self):
        custom_field_id = "test_url_param"
        headers = {'X-Mock': 200}
        response = self.sg.client.contactdb.custom_fields._(
            custom_field_id).get(request_headers=headers)
        self.assertEqual(response.status_code, 200)

    def test_contactdb_custom_fields__custom_field_id__delete(self):
        custom_field_id = "test_url_param"
        headers = {'X-Mock': 202}
        response = self.sg.client.contactdb.custom_fields._(
            custom_field_id).delete(request_headers=headers)
        self.assertEqual(response.status_code, 202)

    def test_contactdb_lists_post(self):
        data = {
            "name": "your list name"
        }
        headers = {'X-Mock': 201}
        response = self.sg.client.contactdb.lists.post(
            request_body=data, request_headers=headers)
        self.assertEqual(response.status_code, 201)

    def test_contactdb_lists_get(self):
        headers = {'X-Mock': 200}
        response = self.sg.client.contactdb.lists.get(request_headers=headers)
        self.assertEqual(response.status_code, 200)

    def test_contactdb_lists_delete(self):
        data = [
            1,
            2,
            3,
            4
        ]
        headers = {'X-Mock': 204}
        response = self.sg.client.contactdb.lists.delete(
            request_body=data, request_headers=headers)
        self.assertEqual(response.status_code, 204)

    def test_contactdb_lists__list_id__patch(self):
        data = {
            "name": "newlistname"
        }
        params = {'list_id': 1}
        list_id = "test_url_param"
        headers = {'X-Mock': 200}
        response = self.sg.client.contactdb.lists._(list_id).patch(
            request_body=data, query_params=params, request_headers=headers)
        self.assertEqual(response.status_code, 200)

    def test_contactdb_lists__list_id__get(self):
        params = {'list_id': 1}
        list_id = "test_url_param"
        headers = {'X-Mock': 200}
        response = self.sg.client.contactdb.lists._(list_id).get(
            query_params=params, request_headers=headers)
        self.assertEqual(response.status_code, 200)

    def test_contactdb_lists__list_id__delete(self):
        params = {'delete_contacts': 'true'}
        list_id = "test_url_param"
        headers = {'X-Mock': 202}
        response = self.sg.client.contactdb.lists._(list_id).delete(
            query_params=params, request_headers=headers)
        self.assertEqual(response.status_code, 202)

    def test_contactdb_lists__list_id__recipients_post(self):
        data = [
            "recipient_id1",
            "recipient_id2"
        ]
        list_id = "test_url_param"
        headers = {'X-Mock': 201}
        response = self.sg.client.contactdb.lists._(list_id).recipients.post(
            request_body=data, request_headers=headers)
        self.assertEqual(response.status_code, 201)

    def test_contactdb_lists__list_id__recipients_get(self):
        params = {'page': 1, 'page_size': 1, 'list_id': 1}
        list_id = "test_url_param"
        headers = {'X-Mock': 200}
        response = self.sg.client.contactdb.lists._(list_id).recipients.get(
            query_params=params, request_headers=headers)
        self.assertEqual(response.status_code, 200)

    def test_contactdb_lists__list_id__recipients__recipient_id__post(self):
        list_id = "test_url_param"
        recipient_id = "test_url_param"
        headers = {'X-Mock': 201}
        response = self.sg.client.contactdb.lists._(list_id).recipients._(
            recipient_id).post(request_headers=headers)
        self.assertEqual(response.status_code, 201)

    def test_contactdb_lists__list_id__recipients__recipient_id__delete(self):
        params = {'recipient_id': 1, 'list_id': 1}
        list_id = "test_url_param"
        recipient_id = "test_url_param"
        headers = {'X-Mock': 204}
        response = self.sg.client.contactdb.lists._(list_id).recipients._(
            recipient_id).delete(query_params=params, request_headers=headers)
        self.assertEqual(response.status_code, 204)

    def test_contactdb_recipients_patch(self):
        data = [
            {
                "email": "jones@example.com",
                "first_name": "Guy",
                "last_name": "Jones"
            }
        ]
        headers = {'X-Mock': 201}
        response = self.sg.client.contactdb.recipients.patch(
            request_body=data, request_headers=headers)
        self.assertEqual(response.status_code, 201)

    def test_contactdb_recipients_post(self):
        data = [
            {
                "age": 25,
                "email": "example@example.com",
                "first_name": "",
                "last_name": "User"
            },
            {
                "age": 25,
                "email": "example2@example.com",
                "first_name": "Example",
                "last_name": "User"
            }
        ]
        headers = {'X-Mock': 201}
        response = self.sg.client.contactdb.recipients.post(
            request_body=data, request_headers=headers)
        self.assertEqual(response.status_code, 201)

    def test_contactdb_recipients_get(self):
        params = {'page': 1, 'page_size': 1}
        headers = {'X-Mock': 200}
        response = self.sg.client.contactdb.recipients.get(
            query_params=params, request_headers=headers)
        self.assertEqual(response.status_code, 200)

    def test_contactdb_recipients_delete(self):
        data = [
            "recipient_id1",
            "recipient_id2"
        ]
        headers = {'X-Mock': 200}
        response = self.sg.client.contactdb.recipients.delete(
            request_body=data, request_headers=headers)
        self.assertEqual(response.status_code, 200)

    def test_contactdb_recipients_billable_count_get(self):
        headers = {'X-Mock': 200}
        response = self.sg.client.contactdb.recipients.billable_count.get(
            request_headers=headers)
        self.assertEqual(response.status_code, 200)

    def test_contactdb_recipients_count_get(self):
        headers = {'X-Mock': 200}
        response = self.sg.client.contactdb.recipients.count.get(
            request_headers=headers)
        self.assertEqual(response.status_code, 200)

    def test_contactdb_recipients_search_get(self):
        params = {'{field_name}': 'test_string'}
        headers = {'X-Mock': 200}
        response = self.sg.client.contactdb.recipients.search.get(
            query_params=params, request_headers=headers)
        self.assertEqual(response.status_code, 200)

    def test_contactdb_recipients__recipient_id__get(self):
        recipient_id = "test_url_param"
        headers = {'X-Mock': 200}
        response = self.sg.client.contactdb.recipients._(
            recipient_id).get(request_headers=headers)
        self.assertEqual(response.status_code, 200)

    def test_contactdb_recipients__recipient_id__delete(self):
        recipient_id = "test_url_param"
        headers = {'X-Mock': 204}
        response = self.sg.client.contactdb.recipients._(
            recipient_id).delete(request_headers=headers)
        self.assertEqual(response.status_code, 204)

    def test_contactdb_recipients__recipient_id__lists_get(self):
        recipient_id = "test_url_param"
        headers = {'X-Mock': 200}
        response = self.sg.client.contactdb.recipients._(
            recipient_id).lists.get(request_headers=headers)
        self.assertEqual(response.status_code, 200)

    def test_contactdb_reserved_fields_get(self):
        headers = {'X-Mock': 200}
        response = self.sg.client.contactdb.reserved_fields.get(
            request_headers=headers)
        self.assertEqual(response.status_code, 200)

    def test_contactdb_segments_post(self):
        data = {
            "conditions": [
                {
                    "and_or": "",
                    "field": "last_name",
                    "operator": "eq",
                    "value": "Miller"
                },
                {
                    "and_or": "and",
                    "field": "last_clicked",
                    "operator": "gt",
                    "value": "01/02/2015"
                },
                {
                    "and_or": "or",
                    "field": "clicks.campaign_identifier",
                    "operator": "eq",
                    "value": "513"
                }
            ],
            "list_id": 4,
            "name": "Last Name Miller"
        }
        headers = {'X-Mock': 200}
        response = self.sg.client.contactdb.segments.post(
            request_body=data, request_headers=headers)
        self.assertEqual(response.status_code, 200)

    def test_contactdb_segments_get(self):
        headers = {'X-Mock': 200}
        response = self.sg.client.contactdb.segments.get(
            request_headers=headers)
        self.assertEqual(response.status_code, 200)

    def test_contactdb_segments__segment_id__patch(self):
        data = {
            "conditions": [
                {
                    "and_or": "",
                    "field": "last_name",
                    "operator": "eq",
                    "value": "Miller"
                }
            ],
            "list_id": 5,
            "name": "The Millers"
        }
        params = {'segment_id': 'test_string'}
        segment_id = "test_url_param"
        headers = {'X-Mock': 200}
        response = self.sg.client.contactdb.segments._(segment_id).patch(
            request_body=data, query_params=params, request_headers=headers)
        self.assertEqual(response.status_code, 200)

    def test_contactdb_segments__segment_id__get(self):
        params = {'segment_id': 1}
        segment_id = "test_url_param"
        headers = {'X-Mock': 200}
        response = self.sg.client.contactdb.segments._(segment_id).get(
            query_params=params, request_headers=headers)
        self.assertEqual(response.status_code, 200)

    def test_contactdb_segments__segment_id__delete(self):
        params = {'delete_contacts': 'true'}
        segment_id = "test_url_param"
        headers = {'X-Mock': 204}
        response = self.sg.client.contactdb.segments._(segment_id).delete(
            query_params=params, request_headers=headers)
        self.assertEqual(response.status_code, 204)

    def test_contactdb_segments__segment_id__recipients_get(self):
        params = {'page': 1, 'page_size': 1}
        segment_id = "test_url_param"
        headers = {'X-Mock': 200}
        response = self.sg.client.contactdb.segments._(
            segment_id).recipients.get(
            query_params=params, request_headers=headers)
        self.assertEqual(response.status_code, 200)

    def test_devices_stats_get(self):
        params = {
            'aggregated_by': 'day',
            'limit': 1,
            'start_date': '2016-01-01',
            'end_date': '2016-04-01',
            'offset': 1}
        headers = {'X-Mock': 200}
        response = self.sg.client.devices.stats.get(
            query_params=params, request_headers=headers)
        self.assertEqual(response.status_code, 200)

    def test_geo_stats_get(self):
        params = {
            'end_date': '2016-04-01',
            'country': 'US',
            'aggregated_by': 'day',
            'limit': 1,
            'offset': 1,
            'start_date': '2016-01-01'}
        headers = {'X-Mock': 200}
        response = self.sg.client.geo.stats.get(
            query_params=params, request_headers=headers)
        self.assertEqual(response.status_code, 200)

    def test_ips_get(self):
        params = {
            'subuser': 'test_string',
            'ip': 'test_string',
            'limit': 1,
            'exclude_whitelabels': 'true',
            'offset': 1}
        headers = {'X-Mock': 200}
        response = self.sg.client.ips.get(
            query_params=params, request_headers=headers)
        self.assertEqual(response.status_code, 200)

    def test_ips_assigned_get(self):
        headers = {'X-Mock': 200}
        response = self.sg.client.ips.assigned.get(request_headers=headers)
        self.assertEqual(response.status_code, 200)

    def test_ips_pools_post(self):
        data = {
            "name": "marketing"
        }
        headers = {'X-Mock': 200}
        response = self.sg.client.ips.pools.post(
            request_body=data, request_headers=headers)
        self.assertEqual(response.status_code, 200)

    def test_ips_pools_get(self):
        headers = {'X-Mock': 200}
        response = self.sg.client.ips.pools.get(request_headers=headers)
        self.assertEqual(response.status_code, 200)

    def test_ips_pools__pool_name__put(self):
        data = {
            "name": "new_pool_name"
        }
        pool_name = "test_url_param"
        headers = {'X-Mock': 200}
        response = self.sg.client.ips.pools._(pool_name).put(
            request_body=data, request_headers=headers)
        self.assertEqual(response.status_code, 200)

    def test_ips_pools__pool_name__get(self):
        pool_name = "test_url_param"
        headers = {'X-Mock': 200}
        response = self.sg.client.ips.pools._(
            pool_name).get(request_headers=headers)
        self.assertEqual(response.status_code, 200)

    def test_ips_pools__pool_name__delete(self):
        pool_name = "test_url_param"
        headers = {'X-Mock': 204}
        response = self.sg.client.ips.pools._(
            pool_name).delete(request_headers=headers)
        self.assertEqual(response.status_code, 204)

    def test_ips_pools__pool_name__ips_post(self):
        data = {
            "ip": "0.0.0.0"
        }
        pool_name = "test_url_param"
        headers = {'X-Mock': 201}
        response = self.sg.client.ips.pools._(pool_name).ips.post(
            request_body=data, request_headers=headers)
        self.assertEqual(response.status_code, 201)

    def test_ips_pools__pool_name__ips__ip__delete(self):
        pool_name = "test_url_param"
        ip = "test_url_param"
        headers = {'X-Mock': 204}
        response = self.sg.client.ips.pools._(pool_name).ips._(
            ip).delete(request_headers=headers)
        self.assertEqual(response.status_code, 204)

    def test_ips_warmup_post(self):
        data = {
            "ip": "0.0.0.0"
        }
        headers = {'X-Mock': 200}
        response = self.sg.client.ips.warmup.post(
            request_body=data, request_headers=headers)
        self.assertEqual(response.status_code, 200)

    def test_ips_warmup_get(self):
        headers = {'X-Mock': 200}
        response = self.sg.client.ips.warmup.get(request_headers=headers)
        self.assertEqual(response.status_code, 200)

    def test_ips_warmup__ip_address__get(self):
        ip_address = "test_url_param"
        headers = {'X-Mock': 200}
        response = self.sg.client.ips.warmup._(
            ip_address).get(request_headers=headers)
        self.assertEqual(response.status_code, 200)

    def test_ips_warmup__ip_address__delete(self):
        ip_address = "test_url_param"
        headers = {'X-Mock': 204}
        response = self.sg.client.ips.warmup._(
            ip_address).delete(request_headers=headers)
        self.assertEqual(response.status_code, 204)

    def test_ips__ip_address__get(self):
        ip_address = "test_url_param"
        headers = {'X-Mock': 200}
        response = self.sg.client.ips._(
            ip_address).get(request_headers=headers)
        self.assertEqual(response.status_code, 200)

    def test_mail_batch_post(self):
        headers = {'X-Mock': 201}
        response = self.sg.client.mail.batch.post(request_headers=headers)
        self.assertEqual(response.status_code, 201)

    def test_mail_batch__batch_id__get(self):
        batch_id = "test_url_param"
        headers = {'X-Mock': 200}
        response = self.sg.client.mail.batch._(
            batch_id).get(request_headers=headers)
        self.assertEqual(response.status_code, 200)

    def test_mail_send_post(self):
        data = {
            "asm": {
                "group_id": 1,
                "groups_to_display": [
                    1,
                    2,
                    3
                ]
            },
            "attachments": [
                {
                    "content": "[BASE64 encoded content block here]",
                    "content_id": "ii_139db99fdb5c3704",
                    "disposition": "inline",
                    "filename": "file1.jpg",
                    "name": "file1",
                    "type": "jpg"
                }
            ],
            "batch_id": "[YOUR BATCH ID GOES HERE]",
            "categories": [
                "category1",
                "category2"
            ],
            "content": [
                {
                    "type": "text/html",
                    "value": "<html><p>Hello, world!</p><img "
                             "src=[CID GOES HERE]></img></html>"
                }
            ],
            "custom_args": {
                "New Argument 1": "New Value 1",
                "activationAttempt": "1",
                "customerAccountNumber": "[CUSTOMER ACCOUNT NUMBER GOES HERE]"
            },
            "from": {
                "email": "sam.smith@example.com",
                "name": "Sam Smith"
            },
            "headers": {},
            "ip_pool_name": "[YOUR POOL NAME GOES HERE]",
            "mail_settings": {
                "bcc": {
                    "email": "ben.doe@example.com",
                    "enable": True
                },
                "bypass_list_management": {
                    "enable": True
                },
                "footer": {
                    "enable": True,
                    "html": "<p>Thanks</br>The SendGrid Team</p>",
                    "text": "Thanks,/n The SendGrid Team"
                },
                "sandbox_mode": {
                    "enable": False
                },
                "spam_check": {
                    "enable": True,
                    "post_to_url": "http://example.com/compliance",
                    "threshold": 3
                }
            },
            "personalizations": [
                {
                    "bcc": [
                        {
                            "email": "sam.doe@example.com",
                            "name": "Sam Doe"
                        }
                    ],
                    "cc": [
                        {
                            "email": "jane.doe@example.com",
                            "name": "Jane Doe"
                        }
                    ],
                    "custom_args": {
                        "New Argument 1": "New Value 1",
                        "activationAttempt": "1",
                        "customerAccountNumber":
                            "[CUSTOMER ACCOUNT NUMBER GOES HERE]"
                    },
                    "headers": {
                        "X-Accept-Language": "en",
                        "X-Mailer": "MyApp"
                    },
                    "send_at": 1409348513,
                    "subject": "Hello, World!",
                    "substitutions": {
                        "id": "substitutions",
                        "type": "object"
                    },
                    "to": [
                        {
                            "email": "john.doe@example.com",
                            "name": "John Doe"
                        }
                    ]
                }
            ],
            "reply_to": {
                "email": "sam.smith@example.com",
                "name": "Sam Smith"
            },
            "sections": {
                "section": {
                    ":sectionName1": "section 1 text",
                    ":sectionName2": "section 2 text"
                }
            },
            "send_at": 1409348513,
            "subject": "Hello, World!",
            "template_id": "[YOUR TEMPLATE ID GOES HERE]",
            "tracking_settings": {
                "click_tracking": {
                    "enable": True,
                    "enable_text": True
                },
                "ganalytics": {
                    "enable": True,
                    "utm_campaign": "[NAME OF YOUR REFERRER SOURCE]",
                    "utm_content": "[USE THIS SPACE TO DIFFERENTIATE "
                                   "YOUR EMAIL FROM ADS]",
                    "utm_medium": "[NAME OF YOUR MARKETING MEDIUM e.g. email]",
                    "utm_name": "[NAME OF YOUR CAMPAIGN]",
                    "utm_term": "[IDENTIFY PAID KEYWORDS HERE]"
                },
                "open_tracking": {
                    "enable": True,
                    "substitution_tag": "%opentrack"
                },
                "subscription_tracking": {
                    "enable": True,
                    "html": "If you would like to unsubscribe and stop "
                            "receiving these emails <% clickhere %>.",
                    "substitution_tag": "<%click here%>",
                    "text": "If you would like to unsubscribe and stop "
                            "receiveing these emails <% click here %>."
                }
            }
        }
        headers = {'X-Mock': 202}
        response = self.sg.client.mail.send.post(
            request_body=data, request_headers=headers)
        self.assertEqual(response.status_code, 202)

    def test_mail_settings_get(self):
        params = {'limit': 1, 'offset': 1}
        headers = {'X-Mock': 200}
        response = self.sg.client.mail_settings.get(
            query_params=params, request_headers=headers)
        self.assertEqual(response.status_code, 200)

    def test_mail_settings_address_whitelist_patch(self):
        data = {
            "enabled": True,
            "list": [
                "email1@example.com",
                "example.com"
            ]
        }
        headers = {'X-Mock': 200}
        response = self.sg.client.mail_settings.address_whitelist.patch(
            request_body=data, request_headers=headers)
        self.assertEqual(response.status_code, 200)

    def test_mail_settings_address_whitelist_get(self):
        headers = {'X-Mock': 200}
        response = self.sg.client.mail_settings.address_whitelist.get(
            request_headers=headers)
        self.assertEqual(response.status_code, 200)

    def test_mail_settings_bcc_patch(self):
        data = {
            "email": "email@example.com",
            "enabled": False
        }
        headers = {'X-Mock': 200}
        response = self.sg.client.mail_settings.bcc.patch(
            request_body=data, request_headers=headers)
        self.assertEqual(response.status_code, 200)

    def test_mail_settings_bcc_get(self):
        headers = {'X-Mock': 200}
        response = self.sg.client.mail_settings.bcc.get(
            request_headers=headers)
        self.assertEqual(response.status_code, 200)

    def test_mail_settings_bounce_purge_patch(self):
        data = {
            "enabled": True,
            "hard_bounces": 5,
            "soft_bounces": 5
        }
        headers = {'X-Mock': 200}
        response = self.sg.client.mail_settings.bounce_purge.patch(
            request_body=data, request_headers=headers)
        self.assertEqual(response.status_code, 200)

    def test_mail_settings_bounce_purge_get(self):
        headers = {'X-Mock': 200}
        response = self.sg.client.mail_settings.bounce_purge.get(
            request_headers=headers)
        self.assertEqual(response.status_code, 200)

    def test_mail_settings_footer_patch(self):
        data = {
            "enabled": True,
            "html_content": "...",
            "plain_content": "..."
        }
        headers = {'X-Mock': 200}
        response = self.sg.client.mail_settings.footer.patch(
            request_body=data, request_headers=headers)
        self.assertEqual(response.status_code, 200)

    def test_mail_settings_footer_get(self):
        headers = {'X-Mock': 200}
        response = self.sg.client.mail_settings.footer.get(
            request_headers=headers)
        self.assertEqual(response.status_code, 200)

    def test_mail_settings_forward_bounce_patch(self):
        data = {
            "email": "example@example.com",
            "enabled": True
        }
        headers = {'X-Mock': 200}
        response = self.sg.client.mail_settings.forward_bounce.patch(
            request_body=data, request_headers=headers)
        self.assertEqual(response.status_code, 200)

    def test_mail_settings_forward_bounce_get(self):
        headers = {'X-Mock': 200}
        response = self.sg.client.mail_settings.forward_bounce.get(
            request_headers=headers)
        self.assertEqual(response.status_code, 200)

    def test_mail_settings_forward_spam_patch(self):
        data = {
            "email": "",
            "enabled": False
        }
        headers = {'X-Mock': 200}
        response = self.sg.client.mail_settings.forward_spam.patch(
            request_body=data, request_headers=headers)
        self.assertEqual(response.status_code, 200)

    def test_mail_settings_forward_spam_get(self):
        headers = {'X-Mock': 200}
        response = self.sg.client.mail_settings.forward_spam.get(
            request_headers=headers)
        self.assertEqual(response.status_code, 200)

    def test_mail_settings_plain_content_patch(self):
        data = {
            "enabled": False
        }
        headers = {'X-Mock': 200}
        response = self.sg.client.mail_settings.plain_content.patch(
            request_body=data, request_headers=headers)
        self.assertEqual(response.status_code, 200)

    def test_mail_settings_plain_content_get(self):
        headers = {'X-Mock': 200}
        response = self.sg.client.mail_settings.plain_content.get(
            request_headers=headers)
        self.assertEqual(response.status_code, 200)

    def test_mail_settings_spam_check_patch(self):
        data = {
            "enabled": True,
            "max_score": 5,
            "url": "url"
        }
        headers = {'X-Mock': 200}
        response = self.sg.client.mail_settings.spam_check.patch(
            request_body=data, request_headers=headers)
        self.assertEqual(response.status_code, 200)

    def test_mail_settings_spam_check_get(self):
        headers = {'X-Mock': 200}
        response = self.sg.client.mail_settings.spam_check.get(
            request_headers=headers)
        self.assertEqual(response.status_code, 200)

    def test_mail_settings_template_patch(self):
        data = {
            "enabled": True,
            "html_content": "<% body %>"
        }
        headers = {'X-Mock': 200}
        response = self.sg.client.mail_settings.template.patch(
            request_body=data, request_headers=headers)
        self.assertEqual(response.status_code, 200)

    def test_mail_settings_template_get(self):
        headers = {'X-Mock': 200}
        response = self.sg.client.mail_settings.template.get(
            request_headers=headers)
        self.assertEqual(response.status_code, 200)

    def test_mailbox_providers_stats_get(self):
        params = {
            'end_date': '2016-04-01',
            'mailbox_providers': 'test_string',
            'aggregated_by': 'day',
            'limit': 1,
            'offset': 1,
            'start_date': '2016-01-01'}
        headers = {'X-Mock': 200}
        response = self.sg.client.mailbox_providers.stats.get(
            query_params=params, request_headers=headers)
        self.assertEqual(response.status_code, 200)

    def test_partner_settings_get(self):
        params = {'limit': 1, 'offset': 1}
        headers = {'X-Mock': 200}
        response = self.sg.client.partner_settings.get(
            query_params=params, request_headers=headers)
        self.assertEqual(response.status_code, 200)

    def test_partner_settings_new_relic_patch(self):
        data = {
            "enable_subuser_statistics": True,
            "enabled": True,
            "license_key": ""
        }
        headers = {'X-Mock': 200}
        response = self.sg.client.partner_settings.new_relic.patch(
            request_body=data, request_headers=headers)
        self.assertEqual(response.status_code, 200)

    def test_partner_settings_new_relic_get(self):
        headers = {'X-Mock': 200}
        response = self.sg.client.partner_settings.new_relic.get(
            request_headers=headers)
        self.assertEqual(response.status_code, 200)

    def test_scopes_get(self):
        headers = {'X-Mock': 200}
        response = self.sg.client.scopes.get(request_headers=headers)
        self.assertEqual(response.status_code, 200)

    def test_senders_post(self):
        data = {
            "address": "123 Elm St.",
            "address_2": "Apt. 456",
            "city": "Denver",
            "country": "United States",
            "from": {
                "email": "from@example.com",
                "name": "Example INC"
            },
            "nickname": "My Sender ID",
            "reply_to": {
                "email": "replyto@example.com",
                "name": "Example INC"
            },
            "state": "Colorado",
            "zip": "80202"
        }
        headers = {'X-Mock': 201}
        response = self.sg.client.senders.post(
            request_body=data, request_headers=headers)
        self.assertEqual(response.status_code, 201)

    def test_senders_get(self):
        headers = {'X-Mock': 200}
        response = self.sg.client.senders.get(request_headers=headers)
        self.assertEqual(response.status_code, 200)

    def test_senders__sender_id__patch(self):
        data = {
            "address": "123 Elm St.",
            "address_2": "Apt. 456",
            "city": "Denver",
            "country": "United States",
            "from": {
                "email": "from@example.com",
                "name": "Example INC"
            },
            "nickname": "My Sender ID",
            "reply_to": {
                "email": "replyto@example.com",
                "name": "Example INC"
            },
            "state": "Colorado",
            "zip": "80202"
        }
        sender_id = "test_url_param"
        headers = {'X-Mock': 200}
        response = self.sg.client.senders._(sender_id).patch(
            request_body=data, request_headers=headers)
        self.assertEqual(response.status_code, 200)

    def test_senders__sender_id__get(self):
        sender_id = "test_url_param"
        headers = {'X-Mock': 200}
        response = self.sg.client.senders._(
            sender_id).get(request_headers=headers)
        self.assertEqual(response.status_code, 200)

    def test_senders__sender_id__delete(self):
        sender_id = "test_url_param"
        headers = {'X-Mock': 204}
        response = self.sg.client.senders._(
            sender_id).delete(request_headers=headers)
        self.assertEqual(response.status_code, 204)

    def test_senders__sender_id__resend_verification_post(self):
        sender_id = "test_url_param"
        headers = {'X-Mock': 204}
        response = self.sg.client.senders._(
            sender_id).resend_verification.post(request_headers=headers)
        self.assertEqual(response.status_code, 204)

    def test_stats_get(self):
        params = {
            'aggregated_by': 'day',
            'limit': 1,
            'start_date': '2016-01-01',
            'end_date': '2016-04-01',
            'offset': 1}
        headers = {'X-Mock': 200}
        response = self.sg.client.stats.get(
            query_params=params, request_headers=headers)
        self.assertEqual(response.status_code, 200)

    def test_subusers_post(self):
        data = {
            "email": "John@example.com",
            "ips": [
                "1.1.1.1",
                "2.2.2.2"
            ],
            "password": "johns_password",
            "username": "John@example.com"
        }
        headers = {'X-Mock': 200}
        response = self.sg.client.subusers.post(
            request_body=data, request_headers=headers)
        self.assertEqual(response.status_code, 200)

    def test_subusers_get(self):
        params = {'username': 'test_string', 'limit': 1, 'offset': 1}
        headers = {'X-Mock': 200}
        response = self.sg.client.subusers.get(
            query_params=params, request_headers=headers)
        self.assertEqual(response.status_code, 200)

    def test_subusers_reputations_get(self):
        params = {'usernames': 'test_string'}
        headers = {'X-Mock': 200}
        response = self.sg.client.subusers.reputations.get(
            query_params=params, request_headers=headers)
        self.assertEqual(response.status_code, 200)

    def test_subusers_stats_get(self):
        params = {
            'end_date': '2016-04-01',
            'aggregated_by': 'day',
            'limit': 1,
            'offset': 1,
            'start_date': '2016-01-01',
            'subusers': 'test_string'}
        headers = {'X-Mock': 200}
        response = self.sg.client.subusers.stats.get(
            query_params=params, request_headers=headers)
        self.assertEqual(response.status_code, 200)

    def test_subusers_stats_monthly_get(self):
        params = {
            'subuser': 'test_string',
            'limit': 1,
            'sort_by_metric': 'test_string',
            'offset': 1,
            'date': 'test_string',
            'sort_by_direction': 'asc'}
        headers = {'X-Mock': 200}
        response = self.sg.client.subusers.stats.monthly.get(
            query_params=params, request_headers=headers)
        self.assertEqual(response.status_code, 200)

    def test_subusers_stats_sums_get(self):
        params = {
            'end_date': '2016-04-01',
            'aggregated_by': 'day',
            'limit': 1,
            'sort_by_metric': 'test_string',
            'offset': 1,
            'start_date': '2016-01-01',
            'sort_by_direction': 'asc'}
        headers = {'X-Mock': 200}
        response = self.sg.client.subusers.stats.sums.get(
            query_params=params, request_headers=headers)
        self.assertEqual(response.status_code, 200)

    def test_subusers__subuser_name__patch(self):
        data = {
            "disabled": False
        }
        subuser_name = "test_url_param"
        headers = {'X-Mock': 204}
        response = self.sg.client.subusers._(subuser_name).patch(
            request_body=data, request_headers=headers)
        self.assertEqual(response.status_code, 204)

    def test_subusers__subuser_name__delete(self):
        subuser_name = "test_url_param"
        headers = {'X-Mock': 204}
        response = self.sg.client.subusers._(
            subuser_name).delete(request_headers=headers)
        self.assertEqual(response.status_code, 204)

    def test_subusers__subuser_name__ips_put(self):
        data = [
            "127.0.0.1"
        ]
        subuser_name = "test_url_param"
        headers = {'X-Mock': 200}
        response = self.sg.client.subusers._(subuser_name).ips.put(
            request_body=data, request_headers=headers)
        self.assertEqual(response.status_code, 200)

    def test_subusers__subuser_name__monitor_put(self):
        data = {
            "email": "example@example.com",
            "frequency": 500
        }
        subuser_name = "test_url_param"
        headers = {'X-Mock': 200}
        response = self.sg.client.subusers._(subuser_name).monitor.put(
            request_body=data, request_headers=headers)
        self.assertEqual(response.status_code, 200)

    def test_subusers__subuser_name__monitor_post(self):
        data = {
            "email": "example@example.com",
            "frequency": 50000
        }
        subuser_name = "test_url_param"
        headers = {'X-Mock': 200}
        response = self.sg.client.subusers._(subuser_name).monitor.post(
            request_body=data, request_headers=headers)
        self.assertEqual(response.status_code, 200)

    def test_subusers__subuser_name__monitor_get(self):
        subuser_name = "test_url_param"
        headers = {'X-Mock': 200}
        response = self.sg.client.subusers._(
            subuser_name).monitor.get(request_headers=headers)
        self.assertEqual(response.status_code, 200)

    def test_subusers__subuser_name__monitor_delete(self):
        subuser_name = "test_url_param"
        headers = {'X-Mock': 204}
        response = self.sg.client.subusers._(
            subuser_name).monitor.delete(request_headers=headers)
        self.assertEqual(response.status_code, 204)

    def test_subusers__subuser_name__stats_monthly_get(self):
        params = {
            'date': 'test_string',
            'sort_by_direction': 'asc',
            'limit': 1,
            'sort_by_metric': 'test_string',
            'offset': 1}
        subuser_name = "test_url_param"
        headers = {'X-Mock': 200}
        response = self.sg.client.subusers._(subuser_name).stats.monthly.get(
            query_params=params, request_headers=headers)
        self.assertEqual(response.status_code, 200)

    def test_suppression_blocks_get(self):
        params = {'start_time': 1, 'limit': 1, 'end_time': 1, 'offset': 1}
        headers = {'X-Mock': 200}
        response = self.sg.client.suppression.blocks.get(
            query_params=params, request_headers=headers)
        self.assertEqual(response.status_code, 200)

    def test_suppression_blocks_delete(self):
        data = {
            "delete_all": False,
            "emails": [
                "example1@example.com",
                "example2@example.com"
            ]
        }
        headers = {'X-Mock': 204}
        response = self.sg.client.suppression.blocks.delete(
            request_body=data, request_headers=headers)
        self.assertEqual(response.status_code, 204)

    def test_suppression_blocks__email__get(self):
        email = "test_url_param"
        headers = {'X-Mock': 200}
        response = self.sg.client.suppression.blocks._(
            email).get(request_headers=headers)
        self.assertEqual(response.status_code, 200)

    def test_suppression_blocks__email__delete(self):
        email = "test_url_param"
        headers = {'X-Mock': 204}
        response = self.sg.client.suppression.blocks._(
            email).delete(request_headers=headers)
        self.assertEqual(response.status_code, 204)

    def test_suppression_bounces_get(self):
        params = {'start_time': 1, 'end_time': 1}
        headers = {'X-Mock': 200}
        response = self.sg.client.suppression.bounces.get(
            query_params=params, request_headers=headers)
        self.assertEqual(response.status_code, 200)

    def test_suppression_bounces_delete(self):
        data = {
            "delete_all": True,
            "emails": [
                "example@example.com",
                "example2@example.com"
            ]
        }
        headers = {'X-Mock': 204}
        response = self.sg.client.suppression.bounces.delete(
            request_body=data, request_headers=headers)
        self.assertEqual(response.status_code, 204)

    def test_suppression_bounces__email__get(self):
        email = "test_url_param"
        headers = {'X-Mock': 200}
        response = self.sg.client.suppression.bounces._(
            email).get(request_headers=headers)
        self.assertEqual(response.status_code, 200)

    def test_suppression_bounces__email__delete(self):
        params = {'email_address': 'example@example.com'}
        email = "test_url_param"
        headers = {'X-Mock': 204}
        response = self.sg.client.suppression.bounces._(email).delete(
            query_params=params, request_headers=headers)
        self.assertEqual(response.status_code, 204)

    def test_suppression_invalid_emails_get(self):
        params = {'start_time': 1, 'limit': 1, 'end_time': 1, 'offset': 1}
        headers = {'X-Mock': 200}
        response = self.sg.client.suppression.invalid_emails.get(
            query_params=params, request_headers=headers)
        self.assertEqual(response.status_code, 200)

    def test_suppression_invalid_emails_delete(self):
        data = {
            "delete_all": False,
            "emails": [
                "example1@example.com",
                "example2@example.com"
            ]
        }
        headers = {'X-Mock': 204}
        response = self.sg.client.suppression.invalid_emails.delete(
            request_body=data, request_headers=headers)
        self.assertEqual(response.status_code, 204)

    def test_suppression_invalid_emails__email__get(self):
        email = "test_url_param"
        headers = {'X-Mock': 200}
        response = self.sg.client.suppression.invalid_emails._(
            email).get(request_headers=headers)
        self.assertEqual(response.status_code, 200)

    def test_suppression_invalid_emails__email__delete(self):
        email = "test_url_param"
        headers = {'X-Mock': 204}
        response = self.sg.client.suppression.invalid_emails._(
            email).delete(request_headers=headers)
        self.assertEqual(response.status_code, 204)

    def test_suppression_spam_report__email__get(self):
        email = "test_url_param"
        headers = {'X-Mock': 200}
        response = self.sg.client.suppression.spam_report._(
            email).get(request_headers=headers)
        self.assertEqual(response.status_code, 200)

    def test_suppression_spam_report__email__delete(self):
        email = "test_url_param"
        headers = {'X-Mock': 204}
        response = self.sg.client.suppression.spam_report._(
            email).delete(request_headers=headers)
        self.assertEqual(response.status_code, 204)

    def test_suppression_spam_reports_get(self):
        params = {'start_time': 1, 'limit': 1, 'end_time': 1, 'offset': 1}
        headers = {'X-Mock': 200}
        response = self.sg.client.suppression.spam_reports.get(
            query_params=params, request_headers=headers)
        self.assertEqual(response.status_code, 200)

    def test_suppression_spam_reports_delete(self):
        data = {
            "delete_all": False,
            "emails": [
                "example1@example.com",
                "example2@example.com"
            ]
        }
        headers = {'X-Mock': 204}
        response = self.sg.client.suppression.spam_reports.delete(
            request_body=data, request_headers=headers)
        self.assertEqual(response.status_code, 204)

    def test_suppression_unsubscribes_get(self):
        params = {'start_time': 1, 'limit': 1, 'end_time': 1, 'offset': 1}
        headers = {'X-Mock': 200}
        response = self.sg.client.suppression.unsubscribes.get(
            query_params=params, request_headers=headers)
        self.assertEqual(response.status_code, 200)

    def test_templates_post(self):
        data = {
            "name": "example_name"
        }
        headers = {'X-Mock': 201}
        response = self.sg.client.templates.post(
            request_body=data, request_headers=headers)
        self.assertEqual(response.status_code, 201)

    def test_templates_get(self):
        headers = {'X-Mock': 200}
        response = self.sg.client.templates.get(request_headers=headers)
        self.assertEqual(response.status_code, 200)

    def test_templates__template_id__patch(self):
        data = {
            "name": "new_example_name"
        }
        template_id = "test_url_param"
        headers = {'X-Mock': 200}
        response = self.sg.client.templates._(template_id).patch(
            request_body=data, request_headers=headers)
        self.assertEqual(response.status_code, 200)

    def test_templates__template_id__get(self):
        template_id = "test_url_param"
        headers = {'X-Mock': 200}
        response = self.sg.client.templates._(
            template_id).get(request_headers=headers)
        self.assertEqual(response.status_code, 200)

    def test_templates__template_id__delete(self):
        template_id = "test_url_param"
        headers = {'X-Mock': 204}
        response = self.sg.client.templates._(
            template_id).delete(request_headers=headers)
        self.assertEqual(response.status_code, 204)

    def test_templates__template_id__versions_post(self):
        data = {
            "active": 1,
            "html_content": "<%body%>",
            "name": "example_version_name",
            "plain_content": "<%body%>",
            "subject": "<%subject%>",
            "template_id": "ddb96bbc-9b92-425e-8979-99464621b543"
        }
        template_id = "test_url_param"
        headers = {'X-Mock': 201}
        response = self.sg.client.templates._(template_id).versions.post(
            request_body=data, request_headers=headers)
        self.assertEqual(response.status_code, 201)

    def test_templates__template_id__versions__version_id__patch(self):
        data = {
            "active": 1,
            "html_content": "<%body%>",
            "name": "updated_example_name",
            "plain_content": "<%body%>",
            "subject": "<%subject%>"
        }
        template_id = "test_url_param"
        version_id = "test_url_param"
        headers = {'X-Mock': 200}
        response = self.sg.client.templates._(template_id).versions._(
            version_id).patch(request_body=data, request_headers=headers)
        self.assertEqual(response.status_code, 200)

    def test_templates__template_id__versions__version_id__get(self):
        template_id = "test_url_param"
        version_id = "test_url_param"
        headers = {'X-Mock': 200}
        response = self.sg.client.templates._(template_id).versions._(
            version_id).get(request_headers=headers)
        self.assertEqual(response.status_code, 200)

    def test_templates__template_id__versions__version_id__delete(self):
        template_id = "test_url_param"
        version_id = "test_url_param"
        headers = {'X-Mock': 204}
        response = self.sg.client.templates._(template_id).versions._(
            version_id).delete(request_headers=headers)
        self.assertEqual(response.status_code, 204)

    def test_templates__template_id__versions__version_id__activate_post(self):
        template_id = "test_url_param"
        version_id = "test_url_param"
        headers = {'X-Mock': 200}
        response = self.sg.client.templates._(template_id).versions._(
            version_id).activate.post(request_headers=headers)
        self.assertEqual(response.status_code, 200)

    def test_tracking_settings_get(self):
        params = {'limit': 1, 'offset': 1}
        headers = {'X-Mock': 200}
        response = self.sg.client.tracking_settings.get(
            query_params=params, request_headers=headers)
        self.assertEqual(response.status_code, 200)

    def test_tracking_settings_click_patch(self):
        data = {
            "enabled": True
        }
        headers = {'X-Mock': 200}
        response = self.sg.client.tracking_settings.click.patch(
            request_body=data, request_headers=headers)
        self.assertEqual(response.status_code, 200)

    def test_tracking_settings_click_get(self):
        headers = {'X-Mock': 200}
        response = self.sg.client.tracking_settings.click.get(
            request_headers=headers)
        self.assertEqual(response.status_code, 200)

    def test_tracking_settings_google_analytics_patch(self):
        data = {
            "enabled": True,
            "utm_campaign": "website",
            "utm_content": "",
            "utm_medium": "email",
            "utm_source": "sendgrid.com",
            "utm_term": ""
        }
        headers = {'X-Mock': 200}
        response = self.sg.client.tracking_settings.google_analytics.patch(
            request_body=data, request_headers=headers)
        self.assertEqual(response.status_code, 200)

    def test_tracking_settings_google_analytics_get(self):
        headers = {'X-Mock': 200}
        response = self.sg.client.tracking_settings.google_analytics.get(
            request_headers=headers)
        self.assertEqual(response.status_code, 200)

    def test_tracking_settings_open_patch(self):
        data = {
            "enabled": True
        }
        headers = {'X-Mock': 200}
        response = self.sg.client.tracking_settings.open.patch(
            request_body=data, request_headers=headers)
        self.assertEqual(response.status_code, 200)

    def test_tracking_settings_open_get(self):
        headers = {'X-Mock': 200}
        response = self.sg.client.tracking_settings.open.get(
            request_headers=headers)
        self.assertEqual(response.status_code, 200)

    def test_tracking_settings_subscription_patch(self):
        data = {
            "enabled": True,
            "html_content": "html content",
            "landing": "landing page html",
            "plain_content": "text content",
            "replace": "replacement tag",
            "url": "url"
        }
        headers = {'X-Mock': 200}
        response = self.sg.client.tracking_settings.subscription.patch(
            request_body=data, request_headers=headers)
        self.assertEqual(response.status_code, 200)

    def test_tracking_settings_subscription_get(self):
        headers = {'X-Mock': 200}
        response = self.sg.client.tracking_settings.subscription.get(
            request_headers=headers)
        self.assertEqual(response.status_code, 200)

    def test_user_account_get(self):
        headers = {'X-Mock': 200}
        response = self.sg.client.user.account.get(request_headers=headers)
        self.assertEqual(response.status_code, 200)

    def test_user_credits_get(self):
        headers = {'X-Mock': 200}
        response = self.sg.client.user.credits.get(request_headers=headers)
        self.assertEqual(response.status_code, 200)

    def test_user_email_put(self):
        data = {
            "email": "example@example.com"
        }
        headers = {'X-Mock': 200}
        response = self.sg.client.user.email.put(
            request_body=data, request_headers=headers)
        self.assertEqual(response.status_code, 200)

    def test_user_email_get(self):
        headers = {'X-Mock': 200}
        response = self.sg.client.user.email.get(request_headers=headers)
        self.assertEqual(response.status_code, 200)

    def test_user_password_put(self):
        data = {
            "new_password": "new_password",
            "old_password": "old_password"
        }
        headers = {'X-Mock': 200}
        response = self.sg.client.user.password.put(
            request_body=data, request_headers=headers)
        self.assertEqual(response.status_code, 200)

    def test_user_profile_patch(self):
        data = {
            "city": "Orange",
            "first_name": "Example",
            "last_name": "User"
        }
        headers = {'X-Mock': 200}
        response = self.sg.client.user.profile.patch(
            request_body=data, request_headers=headers)
        self.assertEqual(response.status_code, 200)

    def test_user_profile_get(self):
        headers = {'X-Mock': 200}
        response = self.sg.client.user.profile.get(request_headers=headers)
        self.assertEqual(response.status_code, 200)

    def test_user_scheduled_sends_post(self):
        data = {
            "batch_id": "YOUR_BATCH_ID",
            "status": "pause"
        }
        headers = {'X-Mock': 201}
        response = self.sg.client.user.scheduled_sends.post(
            request_body=data, request_headers=headers)
        self.assertEqual(response.status_code, 201)

    def test_user_scheduled_sends_get(self):
        headers = {'X-Mock': 200}
        response = self.sg.client.user.scheduled_sends.get(
            request_headers=headers)
        self.assertEqual(response.status_code, 200)

    def test_user_scheduled_sends__batch_id__patch(self):
        data = {
            "status": "pause"
        }
        batch_id = "test_url_param"
        headers = {'X-Mock': 204}
        response = self.sg.client.user.scheduled_sends._(
            batch_id).patch(request_body=data, request_headers=headers)
        self.assertEqual(response.status_code, 204)

    def test_user_scheduled_sends__batch_id__get(self):
        batch_id = "test_url_param"
        headers = {'X-Mock': 200}
        response = self.sg.client.user.scheduled_sends._(
            batch_id).get(request_headers=headers)
        self.assertEqual(response.status_code, 200)

    def test_user_scheduled_sends__batch_id__delete(self):
        batch_id = "test_url_param"
        headers = {'X-Mock': 204}
        response = self.sg.client.user.scheduled_sends._(
            batch_id).delete(request_headers=headers)
        self.assertEqual(response.status_code, 204)

    def test_user_settings_enforced_tls_patch(self):
        data = {
            "require_tls": True,
            "require_valid_cert": False
        }
        headers = {'X-Mock': 200}
        response = self.sg.client.user.settings.enforced_tls.patch(
            request_body=data, request_headers=headers)
        self.assertEqual(response.status_code, 200)

    def test_user_settings_enforced_tls_get(self):
        headers = {'X-Mock': 200}
        response = self.sg.client.user.settings.enforced_tls.get(
            request_headers=headers)
        self.assertEqual(response.status_code, 200)

    def test_user_username_put(self):
        data = {
            "username": "test_username"
        }
        headers = {'X-Mock': 200}
        response = self.sg.client.user.username.put(
            request_body=data, request_headers=headers)
        self.assertEqual(response.status_code, 200)

    def test_user_username_get(self):
        headers = {'X-Mock': 200}
        response = self.sg.client.user.username.get(request_headers=headers)
        self.assertEqual(response.status_code, 200)

    def test_user_webhooks_event_settings_patch(self):
        data = {
            "bounce": True,
            "click": True,
            "deferred": True,
            "delivered": True,
            "dropped": True,
            "enabled": True,
            "group_resubscribe": True,
            "group_unsubscribe": True,
            "open": True,
            "processed": True,
            "spam_report": True,
            "unsubscribe": True,
            "url": "url"
        }
        headers = {'X-Mock': 200}
        response = self.sg.client.user.webhooks.event.settings.patch(
            request_body=data, request_headers=headers)
        self.assertEqual(response.status_code, 200)

    def test_user_webhooks_event_settings_get(self):
        headers = {'X-Mock': 200}
        response = self.sg.client.user.webhooks.event.settings.get(
            request_headers=headers)
        self.assertEqual(response.status_code, 200)

    def test_user_webhooks_event_test_post(self):
        data = {
            "url": "url"
        }
        headers = {'X-Mock': 204}
        response = self.sg.client.user.webhooks.event.test.post(
            request_body=data, request_headers=headers)
        self.assertEqual(response.status_code, 204)

    def test_user_webhooks_parse_settings_post(self):
        data = {
            "hostname": "myhostname.com",
            "send_raw": False,
            "spam_check": True,
            "url": "http://email.myhosthame.com"
        }
        headers = {'X-Mock': 201}
        response = self.sg.client.user.webhooks.parse.settings.post(
            request_body=data, request_headers=headers)
        self.assertEqual(response.status_code, 201)

    def test_user_webhooks_parse_settings_get(self):
        headers = {'X-Mock': 200}
        response = self.sg.client.user.webhooks.parse.settings.get(
            request_headers=headers)
        self.assertEqual(response.status_code, 200)

    def test_user_webhooks_parse_settings__hostname__patch(self):
        data = {
            "send_raw": True,
            "spam_check": False,
            "url": "http://newdomain.com/parse"
        }
        hostname = "test_url_param"
        headers = {'X-Mock': 200}
        response = self.sg.client.user.webhooks.parse.settings._(
            hostname).patch(request_body=data, request_headers=headers)
        self.assertEqual(response.status_code, 200)

    def test_user_webhooks_parse_settings__hostname__get(self):
        hostname = "test_url_param"
        headers = {'X-Mock': 200}
        response = self.sg.client.user.webhooks.parse.settings._(
            hostname).get(request_headers=headers)
        self.assertEqual(response.status_code, 200)

    def test_user_webhooks_parse_settings__hostname__delete(self):
        hostname = "test_url_param"
        headers = {'X-Mock': 204}
        response = self.sg.client.user.webhooks.parse.settings._(
            hostname).delete(request_headers=headers)
        self.assertEqual(response.status_code, 204)

    def test_user_webhooks_parse_stats_get(self):
        params = {
            'aggregated_by': 'day',
            'limit': 'test_string',
            'start_date': '2016-01-01',
            'end_date': '2016-04-01',
            'offset': 'test_string'}
        headers = {'X-Mock': 200}
        response = self.sg.client.user.webhooks.parse.stats.get(
            query_params=params, request_headers=headers)
        self.assertEqual(response.status_code, 200)

    def test_whitelabel_domains_post(self):
        data = {
            "automatic_security": False,
            "custom_spf": True,
            "default": True,
            "domain": "example.com",
            "ips": [
                "192.168.1.1",
                "192.168.1.2"
            ],
            "subdomain": "news",
            "username": "john@example.com"
        }
        headers = {'X-Mock': 201}
        response = self.sg.client.whitelabel.domains.post(
            request_body=data, request_headers=headers)
        self.assertEqual(response.status_code, 201)

    def test_whitelabel_domains_get(self):
        params = {
            'username': 'test_string',
            'domain': 'test_string',
            'exclude_subusers': 'true',
            'limit': 1,
            'offset': 1}
        headers = {'X-Mock': 200}
        response = self.sg.client.whitelabel.domains.get(
            query_params=params, request_headers=headers)
        self.assertEqual(response.status_code, 200)

    def test_whitelabel_domains_default_get(self):
        headers = {'X-Mock': 200}
        response = self.sg.client.whitelabel.domains.default.get(
            request_headers=headers)
        self.assertEqual(response.status_code, 200)

    def test_whitelabel_domains_subuser_get(self):
        headers = {'X-Mock': 200}
        response = self.sg.client.whitelabel.domains.subuser.get(
            request_headers=headers)
        self.assertEqual(response.status_code, 200)

    def test_whitelabel_domains_subuser_delete(self):
        headers = {'X-Mock': 204}
        response = self.sg.client.whitelabel.domains.subuser.delete(
            request_headers=headers)
        self.assertEqual(response.status_code, 204)

    def test_whitelabel_domains__domain_id__patch(self):
        data = {
            "custom_spf": True,
            "default": False
        }
        domain_id = "test_url_param"
        headers = {'X-Mock': 200}
        response = self.sg.client.whitelabel.domains._(
            domain_id).patch(request_body=data, request_headers=headers)
        self.assertEqual(response.status_code, 200)

    def test_whitelabel_domains__domain_id__get(self):
        domain_id = "test_url_param"
        headers = {'X-Mock': 200}
        response = self.sg.client.whitelabel.domains._(
            domain_id).get(request_headers=headers)
        self.assertEqual(response.status_code, 200)

    def test_whitelabel_domains__domain_id__delete(self):
        domain_id = "test_url_param"
        headers = {'X-Mock': 204}
        response = self.sg.client.whitelabel.domains._(
            domain_id).delete(request_headers=headers)
        self.assertEqual(response.status_code, 204)

    def test_whitelabel_domains__domain_id__subuser_post(self):
        data = {
            "username": "jane@example.com"
        }
        domain_id = "test_url_param"
        headers = {'X-Mock': 201}
        response = self.sg.client.whitelabel.domains._(
            domain_id).subuser.post(request_body=data, request_headers=headers)
        self.assertEqual(response.status_code, 201)

    def test_whitelabel_domains__id__ips_post(self):
        data = {
            "ip": "192.168.0.1"
        }
        id = "test_url_param"
        headers = {'X-Mock': 200}
        response = self.sg.client.whitelabel.domains._(
            id).ips.post(request_body=data, request_headers=headers)
        self.assertEqual(response.status_code, 200)

    def test_whitelabel_domains__id__ips__ip__delete(self):
        id = "test_url_param"
        ip = "test_url_param"
        headers = {'X-Mock': 200}
        response = self.sg.client.whitelabel.domains._(
            id).ips._(ip).delete(request_headers=headers)
        self.assertEqual(response.status_code, 200)

    def test_whitelabel_domains__id__validate_post(self):
        id = "test_url_param"
        headers = {'X-Mock': 200}
        response = self.sg.client.whitelabel.domains._(
            id).validate.post(request_headers=headers)
        self.assertEqual(response.status_code, 200)

    def test_whitelabel_ips_post(self):
        data = {
            "domain": "example.com",
            "ip": "192.168.1.1",
            "subdomain": "email"
        }
        headers = {'X-Mock': 201}
        response = self.sg.client.whitelabel.ips.post(
            request_body=data, request_headers=headers)
        self.assertEqual(response.status_code, 201)

    def test_whitelabel_ips_get(self):
        params = {'ip': 'test_string', 'limit': 1, 'offset': 1}
        headers = {'X-Mock': 200}
        response = self.sg.client.whitelabel.ips.get(
            query_params=params, request_headers=headers)
        self.assertEqual(response.status_code, 200)

    def test_whitelabel_ips__id__get(self):
        id = "test_url_param"
        headers = {'X-Mock': 200}
        response = self.sg.client.whitelabel.ips._(
            id).get(request_headers=headers)
        self.assertEqual(response.status_code, 200)

    def test_whitelabel_ips__id__delete(self):
        id = "test_url_param"
        headers = {'X-Mock': 204}
        response = self.sg.client.whitelabel.ips._(
            id).delete(request_headers=headers)
        self.assertEqual(response.status_code, 204)

    def test_whitelabel_ips__id__validate_post(self):
        id = "test_url_param"
        headers = {'X-Mock': 200}
        response = self.sg.client.whitelabel.ips._(
            id).validate.post(request_headers=headers)
        self.assertEqual(response.status_code, 200)

    def test_whitelabel_links_post(self):
        data = {
            "default": True,
            "domain": "example.com",
            "subdomain": "mail"
        }
        params = {'limit': 1, 'offset': 1}
        headers = {'X-Mock': 201}
        response = self.sg.client.whitelabel.links.post(
            request_body=data, query_params=params, request_headers=headers)
        self.assertEqual(response.status_code, 201)

    def test_whitelabel_links_get(self):
        params = {'limit': 1}
        headers = {'X-Mock': 200}
        response = self.sg.client.whitelabel.links.get(
            query_params=params, request_headers=headers)
        self.assertEqual(response.status_code, 200)

    def test_whitelabel_links_default_get(self):
        params = {'domain': 'test_string'}
        headers = {'X-Mock': 200}
        response = self.sg.client.whitelabel.links.default.get(
            query_params=params, request_headers=headers)
        self.assertEqual(response.status_code, 200)

    def test_whitelabel_links_subuser_get(self):
        params = {'username': 'test_string'}
        headers = {'X-Mock': 200}
        response = self.sg.client.whitelabel.links.subuser.get(
            query_params=params, request_headers=headers)
        self.assertEqual(response.status_code, 200)

    def test_whitelabel_links_subuser_delete(self):
        params = {'username': 'test_string'}
        headers = {'X-Mock': 204}
        response = self.sg.client.whitelabel.links.subuser.delete(
            query_params=params, request_headers=headers)
        self.assertEqual(response.status_code, 204)

    def test_whitelabel_links__id__patch(self):
        data = {
            "default": True
        }
        id = "test_url_param"
        headers = {'X-Mock': 200}
        response = self.sg.client.whitelabel.links._(id).patch(
            request_body=data, request_headers=headers)
        self.assertEqual(response.status_code, 200)

    def test_whitelabel_links__id__get(self):
        id = "test_url_param"
        headers = {'X-Mock': 200}
        response = self.sg.client.whitelabel.links._(
            id).get(request_headers=headers)
        self.assertEqual(response.status_code, 200)

    def test_whitelabel_links__id__delete(self):
        id = "test_url_param"
        headers = {'X-Mock': 204}
        response = self.sg.client.whitelabel.links._(
            id).delete(request_headers=headers)
        self.assertEqual(response.status_code, 204)

    def test_whitelabel_links__id__validate_post(self):
        id = "test_url_param"
        headers = {'X-Mock': 200}
        response = self.sg.client.whitelabel.links._(
            id).validate.post(request_headers=headers)
        self.assertEqual(response.status_code, 200)

    def test_whitelabel_links__link_id__subuser_post(self):
        data = {
            "username": "jane@example.com"
        }
        link_id = "test_url_param"
        headers = {'X-Mock': 200}
        response = self.sg.client.whitelabel.links._(link_id).subuser.post(
            request_body=data, request_headers=headers)
        self.assertEqual(response.status_code, 200)

    @classmethod
    def tearDownClass(cls):
        cls.p.kill()
        print("Prism Shut Down")<|MERGE_RESOLUTION|>--- conflicted
+++ resolved
@@ -35,16 +35,12 @@
                     subprocess.Popen(
                         ["sh"], stdin=p1.stdout, stdout=subprocess.PIPE)
                 except Exception as e:
-<<<<<<< HEAD
                     print(
                         "Error downloading the prism binary, you can try "
                         "downloading directly here "
                         "(https://github.com/stoplightio/prism/releases) "
-                        "and place in your /user/local/bin directory",
+                        "and place in your /usr/local/bin directory",
                         e.read())
-=======
-                    print("Error downloading the prism binary, you can try downloading directly here (https://github.com/stoplightio/prism/releases) and place in your /usr/local/bin directory", e.read())
->>>>>>> 210ae356
                     sys.exit()
             else:
                 print("Please download the Windows binary "
